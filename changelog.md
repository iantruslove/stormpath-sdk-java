## Change Log ##

<<<<<<< HEAD
### 1.0 ##

- [Issue 175](https://github.com/stormpath/stormpath-sdk-java/issues/175): The Spring Security Plugin now resides inside the Java SDK codebase.
- [Issue 179](https://github.com/stormpath/stormpath-sdk-java/issues/179): The Spring Security Plugin is now available through Spring Boot.
=======
### 1.0.RC4.2 ##

This release adds the capability for the ID Site URL to be constructed following the base url obtained from the application href.

Please see the [1.0.RC4.2](https://github.com/stormpath/stormpath-sdk-java/issues?q=milestone%3A1.0.RC4.2+is%3Aclosed) issues list for more information.
>>>>>>> 52ee2763

### 1.0.RC4.1 ##

This release adds ID Site functionality for Spring Web and Spring Boot applications.

Please see the [1.0.RC4.1](https://github.com/stormpath/stormpath-sdk-java/milestones/1.0.RC4.1) issues list for more information.

### 1.0.RC4 ###

This release adds the following:

- Spring and Spring Boot support!
- Collection resources now report total size across the entire collection via `aCollectionResource.getSize()`.
- Ability for an `Account` to retrieve the `Application`s it may log in to
- A `Directory` can now access its `PasswordPolicy` via `directory.getPasswordPolicy()`.
- various other bug fixes and enhancements.

Please see the full [list of completed issues](https://github.com/stormpath/stormpath-sdk-java/issues?q=milestone%3A1.0.RC4)

### 1.0.RC3.1 ###

This is a minor patch release that allows the Stormpath Servlet Plugin to work in Jetty and other servlet containers that do not support web fragment artifacts in `/META-INF/resources/WEB-INF/classes`.

#### Resolved Issues ####

- [Issue 136](https://github.com/stormpath/stormpath-sdk-java/issues/136): Change i18n.properties file location.

### 1.0.RC3 ###

This is a large interim release on our way to 1.0 final.  It introduces substantial servlet container-based webapp support as well as a number of bug fixes and enhancements.

#### Resolved Issues ####

- [Issue 47](https://github.com/stormpath/stormpath-sdk-java/issues/47): Fix for ResourceReference instances getting out of sync.
- [Issue 60](https://github.com/stormpath/stormpath-sdk-java/issues/60): Fixed issue when trying to cache account verification responses.
- [Issue 62](https://github.com/stormpath/stormpath-sdk-java/issues/62): Methods that return an Iterator for a Collection now return a new Iterator on every method call.
- [Issue 70](https://github.com/stormpath/stormpath-sdk-java/issues/70): Issue preventing version.properties file to be properly read.
- [Issue 76](https://github.com/stormpath/stormpath-sdk-java/issues/76): SSO/Logout Support and Result Listener for ID Site.
- [Issue 88](https://github.com/stormpath/stormpath-sdk-java/issues/88): Servlet container webapp support
- [Issue 89](https://github.com/stormpath/stormpath-sdk-java/issues/89): Added the ability to track integrations with the SDK by means of the User-Agent http header to aid in support/troubleshooting.
- [Issue 90](https://github.com/stormpath/stormpath-sdk-java/issues/90): Fixed issue requiring a class from the impl module (ProviderAccountResultHelper) to be cached. The class has been removed altogether.
- [Issue 93](https://github.com/stormpath/stormpath-sdk-java/issues/93): Custom Data for Application / Directory / Tenant
- [Issue 102](https://github.com/stormpath/stormpath-sdk-java/issues/102): JavaDoc fix for Application AccountStores
- [Issue 103](https://github.com/stormpath/stormpath-sdk-java/issues/103): We have added three convenience methods to simplify the addition of Account Stores: app.addAccountStore(String), app.addAccountStore(DirectoryCriteria) and app.addAccountStore(GroupCriteria).
- [Issue 106](https://github.com/stormpath/stormpath-sdk-java/issues/106): Creating an account or group from a Directory now returns the created resource.
- [Issue 107](https://github.com/stormpath/stormpath-sdk-java/issues/107): Added the ability to resend Account Verification Emails.
- [Issue 109](https://github.com/stormpath/stormpath-sdk-java/issues/109): The Tenant Resource now provides operations for retrieving accounts and groups.
- [Issue 112](https://github.com/stormpath/stormpath-sdk-java/issues/112): Fixed issue where Collection limits and offsets were being ignored.
- [Issue 117](https://github.com/stormpath/stormpath-sdk-java/issues/117): Added support for Github OAuth.
- [Issue 119](https://github.com/stormpath/stormpath-sdk-java/issues/119): Added support for LinkedIn OAuth.
- [Issue 121](https://github.com/stormpath/stormpath-sdk-java/issues/121): Specify AccountStore when sending a password reset email
- [Issue 124](https://github.com/stormpath/stormpath-sdk-java/issues/124): NullPointerException bug fix in HttpClientRequestExecutor
- [Issue 130](https://github.com/stormpath/stormpath-sdk-java/issues/130): Connection timeout is now configurable (see `Clients.builder().setConnectionTimeout(int)`)

### 1.0.RC2.1 ###

This is a patch / bug-fix release that resolves a [thread-safety issue](https://github.com/stormpath/stormpath-sdk-java/issues/114) in the data store that may impact some customers.

#### ID Site Logout Functionality ####

A user who has an open session with ID Site wanting to logout from it will add the <code>forLogout()</code> method when
constructing the {@code callbackUri} using the `IdSiteUrlBuilder`. For example:

```java
String callbackUri = application.newIdSiteUrlBuilder().setCallbackUri("http://localhost:8080/index.jsp").forLogout().build();
response.setHeader("Cache-Control", "no-store, no-cache, must-revalidate, post-check=0, pre-check=0");
response.setHeader("Pragma", "no-cache");
response.sendRedirect(callbackUri);
```

To execute this operation the application will create a signed request to the internal logout endpoint in Stormpath (i.e. <code>/sso/logout</code>).
If successfully executed, the user will be redirected to the {@code callbackUri} indicating that the account has been properly logged out.

When users logs out, their session with the ID Site is no longer valid for every application pertaining to this domain. They will
be required to log in again when trying to access any of those applications.

### 1.0.RC2.1 ###

This is a patch / bug-fix release that resolves a [thread-safety issue](https://github.com/stormpath/stormpath-sdk-java/issues/114) in the data store that may impact some customers.

### 1.0.RC2 ###

Stormpath Java SDK 1.0 Release Candidate 2

#### ID Site Functionality! ####

This is one of the big features that we wanted to ensure was supported in the SDK before 1.0 final: your own hosted
white-labeled Identity Site, what we call an 'ID Site'!

You can have a 100% customizable white-labeled site, for example, `https://id.awesomeapp.com` or
`https://my.awesomeapp.com`, hosted and served securely by Stormpath.  Your ID Site provides your end-users with a
hosted and secure registration, login, and password reset functionality, and **completely hands-off integration with
Google and Facebook!**.

Your white-labeled ID Site is beautiful and 'just works' out-of-the box and requires no development effort, but if you
want to customize it in any way, you can easily fork our default GitHub repo and customize it as you desire, and we'll
serve your fork securely just the same.

All that is required for this to work is that your application redirects your end-user to your secure ID Site URL and,
when the user is done, can receive a redirect back to your application.  This 1.0.RC2 release includes these two
additional functions so you don't have to code that yourself.

See the [Application](http://docs.stormpath.com/java/apidocs/com/stormpath/sdk/application/Application.html)
interface's **[newIdSiteUrlBuilder](http://docs.stormpath.com/java/apidocs/com/stormpath/sdk/application/Application.html#newIdSiteUrlBuilder())**
method (for redirecting end-users to your ID Site) and the
**[newIdSiteCallbackHandler](http://docs.stormpath.com/java/apidocs/com/stormpath/sdk/application/Application.html#newIdSiteCallbackHandler(java.lang.Object))**
method (for hanling the return reply from your ID Site) for code examples!

### 1.0.RC ###

- [Issue 52](https://github.com/stormpath/stormpath-sdk-java/issues/52): Removed unnecessary Provider setters.
- [Issue 55](https://github.com/stormpath/stormpath-sdk-java/issues/55): Account's password can now be reset along with the password reset token, in one API call.
- [Issue 56](https://github.com/stormpath/stormpath-sdk-java/issues/56): Method chaining for Resources.

Stormpath Java SDK 1.0 Release Candidate

#### New Features & Enhancements ####

##### Secure your REST API using OAuth 2! #####

The Stormpath Java SDK can now act as an OAuth 2 Provider with full API Key management support!

You can now use the Java SDK to create and manage API Keys for your end-users so they can authenticate with your own
REST API.  You can create, delete, enable/disable as many API Keys as you want for each of your end-user `Account`
resources.  See the `Account` interface's `createApiKey*` and `getApiKeys*` methods.

Now for the _really_ powerful stuff: the Stormpath Java SDK implements OAuth2 provider functionality. Your end-users can
use these API Keys to make OAuth 2 requests to your REST API, and the Stormpath Java SDK will authenticate the requests
via OAuth as you wish.  This includes both OAuth 2 access token requests (e.g. the `/oauth/token` endpoint) as well as
resource requests (e.g. `/movies/1234`).  **At no point do you ever need to see, touch, or write OAuth code!**
The Stormpath SDK does it for you.

See the `Application` interface's `authenticateApiRequest` and `authenticateOauthRequest` methods for lots of detailed
information.

##### Resource method chaining #####

All resource mutator methods can now be chained for less verbose object construction.  For example, instead of:

```java
Account account = client.instantiate(Account.class);
account.setGivenName("John");
account.setGivenName("Smith");
account.setEmail("jsmith@gmail.com");
account.save();
```
one might choose to write instead:

```java
client.instantiate(Account.class)
  .setGivenName("John").setSurname("Smith").setEmail("jsmith@gmail.com").save();
```

##### Client Tenant Actions #####

The `Client` and `Tenant` interfaces now both extend a new `TenantActions` interface that represents common
tenant behavior.  This allows you to perform this common tenant behavior directly via a `Client` instance without
having to call the intermediate `client.getCurrentTenant()` method first.

For example, instead of:

```java
client.getCurrentTenant().createApplication(anApp);
```
you may now write:

```java
client.createApplication(anApp);
```

which is likely more intuitive.

##### Password Reset Cleanup #####

Resetting an end-user's password via password reset token can now be done in a single method call.  Just provide the
reset token and the new password, and that's it.

#### Resolved Issues ####

- [Issue 46](https://github.com/stormpath/stormpath-sdk-java/issues/46): Application#setDefault*StoreMapping IT failure
- [Issue 48](https://github.com/stormpath/stormpath-sdk-java/issues/48): OAuth provider support with API Key management!
- [Issue 52](https://github.com/stormpath/stormpath-sdk-java/issues/52): Removed unnecessary Provider setters
- [Issue 54](https://github.com/stormpath/stormpath-sdk-java/issues/54): AuthenticationResult must not extend Resource
- [Issue 55](https://github.com/stormpath/stormpath-sdk-java/issues/55): Account's password can now be reset along with the password reset token, in one API call
- [Issue 56](https://github.com/stormpath/stormpath-sdk-java/issues/56): Method chaining for Resources.
- [Issue 58](https://github.com/stormpath/stormpath-sdk-java/issues/58): Allow a `Client` instance to directly perform common `Tenant` actions.

### 1.0.beta ###

- Added Provider integration: Google and Facebook are supported.

#### Backwards Incompatible Changes ####

This beta release contains a few backwards-incompatible changes, we strive to keep them minimal.

- ClientBuilder was previously in charge of constructing the ApiKey. Now, the ApiKey is built through a new ApiKeyBuilder interface which can be instantiated via the new `com.stormpath.sdk.client.ApiKeys` utility class. ApiKeyBuilder provides a nice fluent builder API. Once the ApiKey is built, it can be set to the Client by means of the ClientBuilder instance.

### 1.0.alpha ###

- Added the possibility to specify AccountStore during authentication.
- [Issue 36](https://github.com/stormpath/stormpath-sdk-java/issues/36): Client version is now being obtained from version.properties file

#### Backwards Incompatible Changes ####

This is a prep release for the 1.0 final release, and we are finalizing the 1.0 API.  As a result, this alpha release contains a few backwards-incompatible changes, but we have tried to keep them a minimum.  As we have tried very hard to do during 0.x, 1.x will continue to enforce [semantic versioning](http://semver.org) practices so there are little surprises.

- Client and ClientBuilder were previously concrete classes - they are now interfaces.  A `com.stormpath.sdk.client.Clients` utility class has been added with utility methods for creating clients, providing a nice fluent builder API.  This retains a creation/builder pattern in use across the rest of the client API.

### 0.9.3 ###

- [Issue 16](https://github.com/stormpath/stormpath-sdk-java/issues/16): Allow client to use basic authentication
- Backwards-incompatible change: com.stormpath.sdk.impl.http.support.SignatureException has been replaced by com.stormpath.sdk.impl.http.support.RequestAuthenticationException
- New method for Account: isMemberOfGroup(String hrefOrName)

### 0.9.2 ###

This is a bugfix point release that resolves [3 issues](https://github.com/stormpath/stormpath-sdk-java/issues?milestone=4&state=closed):

- [Issue 30](https://github.com/stormpath/stormpath-sdk-java/issues/30): Custom data updates are not cached when calling account/group save()
- [Issue 28](https://github.com/stormpath/stormpath-sdk-java/issues/28): ResourceException getMessage() should return a more descriptive message
- [Issue 31](https://github.com/stormpath/stormpath-sdk-java/issues/31): Provide more detailed ResourceException messages (duplicate of Issue #28).

### 0.9.1 ###

This is a bugfix point release that resolves [1 issue](https://github.com/stormpath/stormpath-sdk-java/issues?milestone=3):

- [Issue 25](https://github.com/stormpath/stormpath-sdk-java/issues/25): account.addGroup and group.addAccount do not work

### 0.9.0 ###

This is a [milestone](https://github.com/stormpath/stormpath-sdk-java/issues?milestone=2&page=1&state=closed) / new feature release.

#### Custom Data! ####

Our most requested feature is now available via the Stormpath Java SDK!

You now have the ability to create, update, delete up to 10 Megabytes of your own custom data per `Account` or `Group` stored within Stormpath.  This is a big deal: any account or group information that you can think of specific to your application(s) can now be stored directly with the account or group.  This allows you to completely remove user tables within your application if you desire.

Read the [Custom Data announcement](http://www.stormpath.com/blog/custom-user-data-stormpath-now-beta) and the [Custom Data REST API documentation](http://docs.stormpath.com/rest/product-guide/#custom-data) for more information and how to safely use Custom Data in your own applications.

`Custom Data` is a SDK Resource: you can save, update and delete it like any other.  But it is also a `java.util.Map<String,Object>` implementation:

```java
CustomData data = account.getCustomData();
data.put("favoriteColor", "blue");
data.remove("favoriteHobby");
data.save();
```
Because `CustomData` extends `Map<String,Object>`, you can store whatever data you want, but *NOTE*:

The data *MUST* be JSON-compatible.  This means you can store primitives, and Maps, Arrays, Collections, nested as deep as you like.  Ensure the objects you persist can be marshalled to/from JSON via [Jackson](http://jackson.codehaus.org/) (what the Stormpath Java SDK uses for JSON marshalling).  Also a single `Custom Data` resource must be less than 10 Megabytes in size.

##### Persistance by Reachabliity #####

Custom Data is a resource like any other - you can `save()` modifications and `delete()` it if you like.  But, because it it has a 1-to-1 correlation with an owning `Account` or `Group`, it is a little extra special: you can also save, update and delete Custom Data just by saving the owning account or group.

For example, let's say you wanted to create a Starfleet account for [Captain Jean-Luc Picard](http://en.wikipedia.org/wiki/Jean-Luc_Picard).  Because Stormpath has no knowledge of Star Trek-specific needs, we can store this in the account's Custom Data resource:

```java
Application application = getApplication(); //obtain the app instance however you wish

Account account = client.instantiate(Account.class);
account.setGivenName("Jean-Luc");
account.setSurname("Picard");
account.setEmail("captain@starfleet.com");
account.setPassword("Changeme1!");

//let's store some application-specific data:
CustomData data = account.getCustomData();
data.put("rank", "Captain");
data.put("birthDate", "2305-07-13");
data.put("birthPlace", "La Barre, France");
data.put("favoriteDrink", "Earl Grey tea (hot)");

application.createAccount(account);
```
Notice how we did not call `data.save()` - creating the account (or updating it later via `save()`) will automatically persist the account's `customData` resource.  The account 'knows' that the custom data resource has been changed and it will propogate those changes automatically when you persist the account.

Groups work the same way - you can save a group and it's custom data resource will be saved as well.

*NOTE*: Just remember, if you have any secure data or information you don't want searchable, ensure you encrypt it before saving it in an account or group's custom data resource.  Read the [Custom Data announcement](http://www.stormpath.com/blog/custom-user-data-stormpath-now-beta) for usage guidelines.

#### Create Accounts via an Application ####

As a convenience, you may now create `account` and `group` resources directly via an application, without first needing to obtain the intermediate directory or group where they will be persisted:

```java
Application application = getApplication(); //obtain the app instance however you wish

Account account = client.instantiate(Account.class);
account.setGivenName("John");
account.setSurname("Smith");
account.setEmail("john@smith.com");
account.setPassword("Changeme1!");

application.createAccount(account);
```
You can also use the `CreateAccountRequest` concept to control other account creation directives.  For example, using the Fluent API:

```java
import static com.stormpath.sdk.account.Accounts.*;

...

account = application.createAccount(newCreateRequestFor(account).setRegistrationWorkflowEnabled(true).build());
```

Again, this is a convenience: The account will be routed to (and created in) the application's designated [default account store](http://docs.stormpath.com/rest/product-guide/#account-store-mapping-default-account-store), or throw an error if there is no designated account store.

Because accounts are not 'owned' by applications (they are 'owned' by a directory), this will not make application 'private' accounts - it is merely a convenience mechanism to reduce the amount of work to create an account that may use a particular application.

#### Create Groups via an Application ####

Similar to accounts, as a convenience, you may create `group` resources directly via an application without first needing to obtain the intermediate directory where the group will be persisted:

```java
Application application = getApplication(); //obtain the app instance however you wish

Group group = client.instantiate(Group.class);
group.setName("Directory-unique name here");

application.createGroup(group);
```
You can also use the `CreateGroupRequest` variant to control other group creation directives.  For example, using the fluent API:

```java
import static com.stormpath.sdk.group.Groups.*;

...

group = application.createGroup(newCreateRequestFor(group).withResponseOptions(options().withCustomData()).build());
```

Remember, this is a convenience: The group will be routed to (and created in) the application's designated [default group store](http://docs.stormpath.com/rest/product-guide/#account-store-mapping-default-group-store), or throw an error if there is no designated group store.

Because groups are not 'owned' by applications (they are 'owned' by a directory), this will not make application 'private' groups - it is merely a convenience mechanism to reduce the amount of work to create a group accessible to a particular application.

#### Create Cloud Directories ####

You may now create and delete 'Cloud' (natively hosted) directories in Stormpath with the Stormpath Java SDK.  LDAP and Active Directory 'Mirrored' directories must still be created in the Stormpath Admin Console UI.  For example:

```java
Directory dir = client.instantiate(Directory.class);
dir.setName("My new 'cloud' Directory");

dir = client.getCurrentTenant().createDirectory(dir);

...
//delete it when no longer useful
dir.delete();
```

#### Manage Account Store Mappings ####

[Account Store Mappings](http://docs.stormpath.com/rest/product-guide/#account-store-mappings) are useful in more advanced usages of Stormpath, for example, if you have more than one directory (or group) to assign to an application to create a merged user base for the application.

The Java SDK now allows you to add, remove, re-order and generally manage an Application's account store mappings for these more advanced use cases.  See the JavaDoc for the `AccountStoreMapping` resource and the following `Application` methods:

```java
AccountStoreMappingList getAccountStoreMappings();
AccountStoreMappingList getAccountStoreMappings(Map<String, Object> queryParams);
AccountStoreMappingList getAccountStoreMappings(AccountStoreMappingCriteria criteria);
AccountStore getDefaultAccountStore();
void setDefaultAccountStore(AccountStore accountStore);
AccountStore getDefaultGroupStore();
void setDefaultGroupStore(AccountStore accountStore);
AccountStoreMapping createAccountStoreMapping(AccountStoreMapping mapping) throws ResourceException;
AccountStoreMapping addAccountStore(AccountStore accountStore) throws ResourceException;
```

### 0.8.1 ###

This is a bugfix point release that resolves [1 issue](https://github.com/stormpath/stormpath-sdk-java/issues?milestone=1&page=1&state=closed):

- [Issue #12](https://github.com/stormpath/stormpath-sdk-java/issues/14) application.authenticateAccount fails if caching is enabled

### 0.8.0 ###

#### Bug Fixes ####

##### Collection Iteration (transparent pagination) #####

Collection Resource iteration previously only represented the first page in a collection.  Iteration now transparently iterates over the entire collection, automatically requesting new pages from the server as necessary.  For example:

```java
AccountList accounts = application.getAccounts();

//iterate over the entire account collection:
for (Account account : accounts) {
    //do something with the account
}
```

#### New Features and Improvements ####

##### Caching #####

The SDK now has full caching support, utilizing a CacheManager interface (that produces/manages Cache instances).  If enabled, this improves performance by reducing round-trips to the Stormpath API servers.

An out-of-the-box production-grade CacheManager implementation - complete with default and per-region TTL/TTI configuration - may be configured for single-JVM applications.  Single-JVM app example config:

```java
import static com.stormpath.sdk.cache.Caches.*;
...

Client client = Clients.builder()
    .setApiKey(ApiKeys.builder()
        .setFileLocation(System.getProperty("user.home") + "/.stormpath/apiKey.properties")
        .build()
    )
    .setCacheManager(newCacheManager()
        .withDefaultTimeToLive(1, TimeUnit.DAYS) //general default
        .withDefaultTimeToIdle(2, TimeUnit.HOURS) //general default
        .withCache(forResource(Account.class) //Account-specific cache settings
            .withTimeToLive(1, TimeUnit.HOURS)
            .withTimeToIdle(30, TimeUnit.MINUTES))
        .withCache(forResource(Group.class) //Group-specific cache settings
            .withTimeToLive(2, TimeUnit.HOURS))
        .build() //build the CacheManager
    )
    .build(); //build the Client
```

Multi-JVM applications (an application deployed across multiple JVMs) would likely want to use a distributed/clustered coherent Cache product like Hazelcast, Ehcache+TerraCotta, Oracle Coherence, Gigaspaces, etc.  To leverage these caching products, you must implement the two interfaces (`CacheManager` and `Cache`) to delegate to your Caching provider API of choice, and you're on your way.  For example:

```java
CacheManager cacheManager = new CacheManagerImplementationThatUsesMyPreferredCachingProduct();
Client client = Clients.builder()
    .setApiKey(ApiKeys.builder()
        .setFileLocation(System.getProperty("user.home") + "/.stormpath/apiKey.properties")
        .build()
    )
    .setCacheManager(cacheManager);
    .build();
```

In both cases, the Stormpath Java SDK will store resource data in separate cache regions.  Each region is named after a resource interface for which it caches data, e.g. `"com.stormpath.sdk.account.Account"`, allowing for custom caching rules per resource type.  This gives you finer control of resource caching behavior based on your preferences/needs.

##### Query Support #####

Two new query mechanisms were introduced - you choose which you want to use based on your preference and/or JVM language.

1. [Fluent](http://en.wikipedia.org/wiki/Fluent_interface) and type-safe query DSL: If you're using a type-safe language, you will find this convenient, especially when using an IDE that auto-completes.  You'll find writing valid queries fast!  For example:
    ```java
    import static com.stormpath.sdk.account.Accounts.*;
    ...

    application.getAccounts(where(
        surname().containsIgnoreCase("Smith"))
        .and(givenName().eqIgnoreCase("John"))
        .orderBySurname().descending()
        .withGroups(10, 10) //eager fetching
        .offsetBy(20).limitTo(25)); //pagination
    ```
2. Map-based query methods.  These are not type safe, but might be desirable for some developers, maybe those using dynamically typed languages.  The map key/value pairs are simply REST API query parameters and values.  For example, the same results of the above fluent query could be achieved as follows in Groovy:
    ```groovy
    application.getAccounts [surname: '*Smith*', givenName: 'John',
                             orderBy: 'surname desc', expand: 'groups(offset:10,limit:10)'
                             offset: 20, limit: 25]
    ```

##### JavaDoc Enhancements #####

JavaDoc has been improved significantly.  But please don't hesitate to send us a Pull Request with fixes or enhancements!

### 0.6.0 ###

AbstractResource
- Added setProperty(String name, Object value, final boolean dirty) method.
- Refactored setProperty(name, value) to delegate to this new method.
- Refactored getResourceProperty entirely to support silent swapping links to materialized Resource instances.

AbstractResourceCollection
- Refactored getCurrentPage() implementation to silently swap materialized collection with existing property
  (Change starts on line 72 and goes to line 84).  This refactoring calls the new AbstractResource.setProperty(name, value, false) method.

DefaultDataStore
- Added toSimpleReference(String propName, Resource resource)
- Updated toMap method implementation to use new toSimpleReference call (new else if statement on line 186)<|MERGE_RESOLUTION|>--- conflicted
+++ resolved
@@ -1,17 +1,10 @@
 ## Change Log ##
 
-<<<<<<< HEAD
-### 1.0 ##
-
-- [Issue 175](https://github.com/stormpath/stormpath-sdk-java/issues/175): The Spring Security Plugin now resides inside the Java SDK codebase.
-- [Issue 179](https://github.com/stormpath/stormpath-sdk-java/issues/179): The Spring Security Plugin is now available through Spring Boot.
-=======
 ### 1.0.RC4.2 ##
 
 This release adds the capability for the ID Site URL to be constructed following the base url obtained from the application href.
 
 Please see the [1.0.RC4.2](https://github.com/stormpath/stormpath-sdk-java/issues?q=milestone%3A1.0.RC4.2+is%3Aclosed) issues list for more information.
->>>>>>> 52ee2763
 
 ### 1.0.RC4.1 ##
 
