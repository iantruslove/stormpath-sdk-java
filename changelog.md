--- conflicted
+++ resolved
@@ -2,11 +2,8 @@
 
 ### 1.0.RC4 ###
 
-<<<<<<< HEAD
+- [Issue 150](https://github.com/stormpath/stormpath-sdk-java/issues/150): Added support for the `PasswordPolicy` resource in Directories.
 - [Issue 151](https://github.com/stormpath/stormpath-sdk-java/issues/151): Fixed issue where `UserAgent` was not being able to read POM properties from Virtual File System.
-=======
-- [Issue 150](https://github.com/stormpath/stormpath-sdk-java/issues/150): Added support for the `PasswordPolicy` resource in Directories.
->>>>>>> 5467ae06
 
 ### 1.0.RC3.1 ###
 
