## Change Log ##

### 1.0.RC4 ###

- [Issue 150](https://github.com/stormpath/stormpath-sdk-java/issues/150): Added support for the `PasswordPolicy` resource in Directories.
<<<<<<< HEAD
- [Issue 160](https://github.com/stormpath/stormpath-sdk-java/issues/160): Fixed Collection Resources metadata not updated when re-retrieving a collection.
- [Issue 161](https://github.com/stormpath/stormpath-sdk-java/issues/161): Collection Resources now report total collection size.
=======
- [Issue 151](https://github.com/stormpath/stormpath-sdk-java/issues/151): Fixed issue where `UserAgent` was not being able to read POM properties from Virtual File System.
>>>>>>> 007a009e

### 1.0.RC3.1 ###

This is a minor patch release that allows the Stormpath Servlet Plugin to work in Jetty and other servlet containers that do not support web fragment artifacts in `/META-INF/resources/WEB-INF/classes`.

#### Resolved Issues ####

- [Issue 136](https://github.com/stormpath/stormpath-sdk-java/issues/136): Change i18n.properties file location.

### 1.0.RC3 ###

This is a large interim release on our way to 1.0 final.  It introduces substantial servlet container-based webapp support as well as a number of bug fixes and enhancements.

#### Resolved Issues ####

- [Issue 47](https://github.com/stormpath/stormpath-sdk-java/issues/47): Fix for ResourceReference instances getting out of sync.
- [Issue 60](https://github.com/stormpath/stormpath-sdk-java/issues/60): Fixed issue when trying to cache account verification responses.
- [Issue 62](https://github.com/stormpath/stormpath-sdk-java/issues/62): Methods that return an Iterator for a Collection now return a new Iterator on every method call.
- [Issue 70](https://github.com/stormpath/stormpath-sdk-java/issues/70): Issue preventing version.properties file to be properly read.
- [Issue 76](https://github.com/stormpath/stormpath-sdk-java/issues/76): SSO/Logout Support and Result Listener for ID Site.
- [Issue 88](https://github.com/stormpath/stormpath-sdk-java/issues/88): Servlet container webapp support
- [Issue 89](https://github.com/stormpath/stormpath-sdk-java/issues/89): Added the ability to track integrations with the SDK by means of the User-Agent http header to aid in support/troubleshooting.
- [Issue 90](https://github.com/stormpath/stormpath-sdk-java/issues/90): Fixed issue requiring a class from the impl module (ProviderAccountResultHelper) to be cached. The class has been removed altogether.
- [Issue 93](https://github.com/stormpath/stormpath-sdk-java/issues/93): Custom Data for Application / Directory / Tenant
- [Issue 102](https://github.com/stormpath/stormpath-sdk-java/issues/102): JavaDoc fix for Application AccountStores
- [Issue 103](https://github.com/stormpath/stormpath-sdk-java/issues/103): We have added three convenience methods to simplify the addition of Account Stores: app.addAccountStore(String), app.addAccountStore(DirectoryCriteria) and app.addAccountStore(GroupCriteria).
- [Issue 106](https://github.com/stormpath/stormpath-sdk-java/issues/106): Creating an account or group from a Directory now returns the created resource.
- [Issue 107](https://github.com/stormpath/stormpath-sdk-java/issues/107): Added the ability to resend Account Verification Emails.
- [Issue 109](https://github.com/stormpath/stormpath-sdk-java/issues/109): The Tenant Resource now provides operations for retrieving accounts and groups.
- [Issue 112](https://github.com/stormpath/stormpath-sdk-java/issues/112): Fixed issue where Collection limits and offsets were being ignored.
- [Issue 117](https://github.com/stormpath/stormpath-sdk-java/issues/117): Added support for Github OAuth.
- [Issue 119](https://github.com/stormpath/stormpath-sdk-java/issues/119): Added support for LinkedIn OAuth.
- [Issue 121](https://github.com/stormpath/stormpath-sdk-java/issues/121): Specify AccountStore when sending a password reset email
- [Issue 124](https://github.com/stormpath/stormpath-sdk-java/issues/124): NullPointerException bug fix in HttpClientRequestExecutor
- [Issue 130](https://github.com/stormpath/stormpath-sdk-java/issues/130): Connection timeout is now configurable (see `Clients.builder().setConnectionTimeout(int)`)

### 1.0.RC2.1 ###

This is a patch / bug-fix release that resolves a [thread-safety issue](https://github.com/stormpath/stormpath-sdk-java/issues/114) in the data store that may impact some customers.

#### ID Site Logout Functionality ####

A user who has an open session with ID Site wanting to logout from it will add the <code>forLogout()</code> method when
constructing the {@code callbackUri} using the `IdSiteUrlBuilder`. For example:

```java
String callbackUri = application.newIdSiteUrlBuilder().setCallbackUri("http://localhost:8080/index.jsp").forLogout().build();
response.setHeader("Cache-Control", "no-store, no-cache, must-revalidate, post-check=0, pre-check=0");
response.setHeader("Pragma", "no-cache");
response.sendRedirect(callbackUri);
```

To execute this operation the application will create a signed request to the internal logout endpoint in Stormpath (i.e. <code>/sso/logout</code>).
If successfully executed, the user will be redirected to the {@code callbackUri} indicating that the account has been properly logged out.

When users logs out, their session with the ID Site is no longer valid for every application pertaining to this domain. They will
be required to log in again when trying to access any of those applications.

### 1.0.RC2.1 ###

This is a patch / bug-fix release that resolves a [thread-safety issue](https://github.com/stormpath/stormpath-sdk-java/issues/114) in the data store that may impact some customers.

### 1.0.RC2 ###

Stormpath Java SDK 1.0 Release Candidate 2

#### ID Site Functionality! ####

This is one of the big features that we wanted to ensure was supported in the SDK before 1.0 final: your own hosted
white-labeled Identity Site, what we call an 'ID Site'!

You can have a 100% customizable white-labeled site, for example, `https://id.awesomeapp.com` or
`https://my.awesomeapp.com`, hosted and served securely by Stormpath.  Your ID Site provides your end-users with a
hosted and secure registration, login, and password reset functionality, and **completely hands-off integration with
Google and Facebook!**.

Your white-labeled ID Site is beautiful and 'just works' out-of-the box and requires no development effort, but if you
want to customize it in any way, you can easily fork our default GitHub repo and customize it as you desire, and we'll
serve your fork securely just the same.

All that is required for this to work is that your application redirects your end-user to your secure ID Site URL and,
when the user is done, can receive a redirect back to your application.  This 1.0.RC2 release includes these two
additional functions so you don't have to code that yourself.

See the [Application](http://docs.stormpath.com/java/apidocs/com/stormpath/sdk/application/Application.html)
interface's **[newIdSiteUrlBuilder](http://docs.stormpath.com/java/apidocs/com/stormpath/sdk/application/Application.html#newIdSiteUrlBuilder())**
method (for redirecting end-users to your ID Site) and the
**[newIdSiteCallbackHandler](http://docs.stormpath.com/java/apidocs/com/stormpath/sdk/application/Application.html#newIdSiteCallbackHandler(java.lang.Object))**
method (for hanling the return reply from your ID Site) for code examples!

### 1.0.RC ###

- [Issue 52](https://github.com/stormpath/stormpath-sdk-java/issues/52): Removed unnecessary Provider setters.
- [Issue 55](https://github.com/stormpath/stormpath-sdk-java/issues/55): Account's password can now be reset along with the password reset token, in one API call.
- [Issue 56](https://github.com/stormpath/stormpath-sdk-java/issues/56): Method chaining for Resources.

Stormpath Java SDK 1.0 Release Candidate

#### New Features & Enhancements ####

##### Secure your REST API using OAuth 2! #####

The Stormpath Java SDK can now act as an OAuth 2 Provider with full API Key management support!

You can now use the Java SDK to create and manage API Keys for your end-users so they can authenticate with your own
REST API.  You can create, delete, enable/disable as many API Keys as you want for each of your end-user `Account`
resources.  See the `Account` interface's `createApiKey*` and `getApiKeys*` methods.

Now for the _really_ powerful stuff: the Stormpath Java SDK implements OAuth2 provider functionality. Your end-users can
use these API Keys to make OAuth 2 requests to your REST API, and the Stormpath Java SDK will authenticate the requests
via OAuth as you wish.  This includes both OAuth 2 access token requests (e.g. the `/oauth/token` endpoint) as well as
resource requests (e.g. `/movies/1234`).  **At no point do you ever need to see, touch, or write OAuth code!**
The Stormpath SDK does it for you.

See the `Application` interface's `authenticateApiRequest` and `authenticateOauthRequest` methods for lots of detailed
information.

##### Resource method chaining #####

All resource mutator methods can now be chained for less verbose object construction.  For example, instead of:

```java
Account account = client.instantiate(Account.class);
account.setGivenName("John");
account.setGivenName("Smith");
account.setEmail("jsmith@gmail.com");
account.save();
```
one might choose to write instead:

```java
client.instantiate(Account.class)
  .setGivenName("John").setSurname("Smith").setEmail("jsmith@gmail.com").save();
```

##### Client Tenant Actions #####

The `Client` and `Tenant` interfaces now both extend a new `TenantActions` interface that represents common
tenant behavior.  This allows you to perform this common tenant behavior directly via a `Client` instance without
having to call the intermediate `client.getCurrentTenant()` method first.

For example, instead of:

```java
client.getCurrentTenant().createApplication(anApp);
```
you may now write:

```java
client.createApplication(anApp);
```

which is likely more intuitive.

##### Password Reset Cleanup #####

Resetting an end-user's password via password reset token can now be done in a single method call.  Just provide the
reset token and the new password, and that's it.

#### Resolved Issues ####

- [Issue 46](https://github.com/stormpath/stormpath-sdk-java/issues/46): Application#setDefault*StoreMapping IT failure
- [Issue 48](https://github.com/stormpath/stormpath-sdk-java/issues/48): OAuth provider support with API Key management!
- [Issue 52](https://github.com/stormpath/stormpath-sdk-java/issues/52): Removed unnecessary Provider setters
- [Issue 54](https://github.com/stormpath/stormpath-sdk-java/issues/54): AuthenticationResult must not extend Resource
- [Issue 55](https://github.com/stormpath/stormpath-sdk-java/issues/55): Account's password can now be reset along with the password reset token, in one API call
- [Issue 56](https://github.com/stormpath/stormpath-sdk-java/issues/56): Method chaining for Resources.
- [Issue 58](https://github.com/stormpath/stormpath-sdk-java/issues/58): Allow a `Client` instance to directly perform common `Tenant` actions.

### 1.0.beta ###

- Added Provider integration: Google and Facebook are supported.

#### Backwards Incompatible Changes ####

This beta release contains a few backwards-incompatible changes, we strive to keep them minimal.

- ClientBuilder was previously in charge of constructing the ApiKey. Now, the ApiKey is built through a new ApiKeyBuilder interface which can be instantiated via the new `com.stormpath.sdk.client.ApiKeys` utility class. ApiKeyBuilder provides a nice fluent builder API. Once the ApiKey is built, it can be set to the Client by means of the ClientBuilder instance.

### 1.0.alpha ###

- Added the possibility to specify AccountStore during authentication.
- [Issue 36](https://github.com/stormpath/stormpath-sdk-java/issues/36): Client version is now being obtained from version.properties file

#### Backwards Incompatible Changes ####

This is a prep release for the 1.0 final release, and we are finalizing the 1.0 API.  As a result, this alpha release contains a few backwards-incompatible changes, but we have tried to keep them a minimum.  As we have tried very hard to do during 0.x, 1.x will continue to enforce [semantic versioning](http://semver.org) practices so there are little surprises.

- Client and ClientBuilder were previously concrete classes - they are now interfaces.  A `com.stormpath.sdk.client.Clients` utility class has been added with utility methods for creating clients, providing a nice fluent builder API.  This retains a creation/builder pattern in use across the rest of the client API.

### 0.9.3 ###

- [Issue 16](https://github.com/stormpath/stormpath-sdk-java/issues/16): Allow client to use basic authentication
- Backwards-incompatible change: com.stormpath.sdk.impl.http.support.SignatureException has been replaced by com.stormpath.sdk.impl.http.support.RequestAuthenticationException
- New method for Account: isMemberOfGroup(String hrefOrName)

### 0.9.2 ###

This is a bugfix point release that resolves [3 issues](https://github.com/stormpath/stormpath-sdk-java/issues?milestone=4&state=closed):

- [Issue 30](https://github.com/stormpath/stormpath-sdk-java/issues/30): Custom data updates are not cached when calling account/group save()
- [Issue 28](https://github.com/stormpath/stormpath-sdk-java/issues/28): ResourceException getMessage() should return a more descriptive message
- [Issue 31](https://github.com/stormpath/stormpath-sdk-java/issues/31): Provide more detailed ResourceException messages (duplicate of Issue #28).

### 0.9.1 ###

This is a bugfix point release that resolves [1 issue](https://github.com/stormpath/stormpath-sdk-java/issues?milestone=3):

- [Issue 25](https://github.com/stormpath/stormpath-sdk-java/issues/25): account.addGroup and group.addAccount do not work

### 0.9.0 ###

This is a [milestone](https://github.com/stormpath/stormpath-sdk-java/issues?milestone=2&page=1&state=closed) / new feature release.

#### Custom Data! ####

Our most requested feature is now available via the Stormpath Java SDK!

You now have the ability to create, update, delete up to 10 Megabytes of your own custom data per `Account` or `Group` stored within Stormpath.  This is a big deal: any account or group information that you can think of specific to your application(s) can now be stored directly with the account or group.  This allows you to completely remove user tables within your application if you desire.

Read the [Custom Data announcement](http://www.stormpath.com/blog/custom-user-data-stormpath-now-beta) and the [Custom Data REST API documentation](http://docs.stormpath.com/rest/product-guide/#custom-data) for more information and how to safely use Custom Data in your own applications.

`Custom Data` is a SDK Resource: you can save, update and delete it like any other.  But it is also a `java.util.Map<String,Object>` implementation:

```java
CustomData data = account.getCustomData();
data.put("favoriteColor", "blue");
data.remove("favoriteHobby");
data.save();
```
Because `CustomData` extends `Map<String,Object>`, you can store whatever data you want, but *NOTE*:

The data *MUST* be JSON-compatible.  This means you can store primitives, and Maps, Arrays, Collections, nested as deep as you like.  Ensure the objects you persist can be marshalled to/from JSON via [Jackson](http://jackson.codehaus.org/) (what the Stormpath Java SDK uses for JSON marshalling).  Also a single `Custom Data` resource must be less than 10 Megabytes in size.

##### Persistance by Reachabliity #####

Custom Data is a resource like any other - you can `save()` modifications and `delete()` it if you like.  But, because it it has a 1-to-1 correlation with an owning `Account` or `Group`, it is a little extra special: you can also save, update and delete Custom Data just by saving the owning account or group.

For example, let's say you wanted to create a Starfleet account for [Captain Jean-Luc Picard](http://en.wikipedia.org/wiki/Jean-Luc_Picard).  Because Stormpath has no knowledge of Star Trek-specific needs, we can store this in the account's Custom Data resource:

```java
Application application = getApplication(); //obtain the app instance however you wish

Account account = client.instantiate(Account.class);
account.setGivenName("Jean-Luc");
account.setSurname("Picard");
account.setEmail("captain@starfleet.com");
account.setPassword("Changeme1!");

//let's store some application-specific data:
CustomData data = account.getCustomData();
data.put("rank", "Captain");
data.put("birthDate", "2305-07-13");
data.put("birthPlace", "La Barre, France");
data.put("favoriteDrink", "Earl Grey tea (hot)");

application.createAccount(account);
```
Notice how we did not call `data.save()` - creating the account (or updating it later via `save()`) will automatically persist the account's `customData` resource.  The account 'knows' that the custom data resource has been changed and it will propogate those changes automatically when you persist the account.

Groups work the same way - you can save a group and it's custom data resource will be saved as well.

*NOTE*: Just remember, if you have any secure data or information you don't want searchable, ensure you encrypt it before saving it in an account or group's custom data resource.  Read the [Custom Data announcement](http://www.stormpath.com/blog/custom-user-data-stormpath-now-beta) for usage guidelines.

#### Create Accounts via an Application ####

As a convenience, you may now create `account` and `group` resources directly via an application, without first needing to obtain the intermediate directory or group where they will be persisted:

```java
Application application = getApplication(); //obtain the app instance however you wish

Account account = client.instantiate(Account.class);
account.setGivenName("John");
account.setSurname("Smith");
account.setEmail("john@smith.com");
account.setPassword("Changeme1!");

application.createAccount(account);
```
You can also use the `CreateAccountRequest` concept to control other account creation directives.  For example, using the Fluent API:

```java
import static com.stormpath.sdk.account.Accounts.*;

...

account = application.createAccount(newCreateRequestFor(account).setRegistrationWorkflowEnabled(true).build());
```

Again, this is a convenience: The account will be routed to (and created in) the application's designated [default account store](http://docs.stormpath.com/rest/product-guide/#account-store-mapping-default-account-store), or throw an error if there is no designated account store.

Because accounts are not 'owned' by applications (they are 'owned' by a directory), this will not make application 'private' accounts - it is merely a convenience mechanism to reduce the amount of work to create an account that may use a particular application.

#### Create Groups via an Application ####

Similar to accounts, as a convenience, you may create `group` resources directly via an application without first needing to obtain the intermediate directory where the group will be persisted:

```java
Application application = getApplication(); //obtain the app instance however you wish

Group group = client.instantiate(Group.class);
group.setName("Directory-unique name here");

application.createGroup(group);
```
You can also use the `CreateGroupRequest` variant to control other group creation directives.  For example, using the fluent API:

```java
import static com.stormpath.sdk.group.Groups.*;

...

group = application.createGroup(newCreateRequestFor(group).withResponseOptions(options().withCustomData()).build());
```

Remember, this is a convenience: The group will be routed to (and created in) the application's designated [default group store](http://docs.stormpath.com/rest/product-guide/#account-store-mapping-default-group-store), or throw an error if there is no designated group store.

Because groups are not 'owned' by applications (they are 'owned' by a directory), this will not make application 'private' groups - it is merely a convenience mechanism to reduce the amount of work to create a group accessible to a particular application.

#### Create Cloud Directories ####

You may now create and delete 'Cloud' (natively hosted) directories in Stormpath with the Stormpath Java SDK.  LDAP and Active Directory 'Mirrored' directories must still be created in the Stormpath Admin Console UI.  For example:

```java
Directory dir = client.instantiate(Directory.class);
dir.setName("My new 'cloud' Directory");

dir = client.getCurrentTenant().createDirectory(dir);

...
//delete it when no longer useful
dir.delete();
```

#### Manage Account Store Mappings ####

[Account Store Mappings](http://docs.stormpath.com/rest/product-guide/#account-store-mappings) are useful in more advanced usages of Stormpath, for example, if you have more than one directory (or group) to assign to an application to create a merged user base for the application.

The Java SDK now allows you to add, remove, re-order and generally manage an Application's account store mappings for these more advanced use cases.  See the JavaDoc for the `AccountStoreMapping` resource and the following `Application` methods:

```java
AccountStoreMappingList getAccountStoreMappings();
AccountStoreMappingList getAccountStoreMappings(Map<String, Object> queryParams);
AccountStoreMappingList getAccountStoreMappings(AccountStoreMappingCriteria criteria);
AccountStore getDefaultAccountStore();
void setDefaultAccountStore(AccountStore accountStore);
AccountStore getDefaultGroupStore();
void setDefaultGroupStore(AccountStore accountStore);
AccountStoreMapping createAccountStoreMapping(AccountStoreMapping mapping) throws ResourceException;
AccountStoreMapping addAccountStore(AccountStore accountStore) throws ResourceException;
```

### 0.8.1 ###

This is a bugfix point release that resolves [1 issue](https://github.com/stormpath/stormpath-sdk-java/issues?milestone=1&page=1&state=closed):

- [Issue #12](https://github.com/stormpath/stormpath-sdk-java/issues/14) application.authenticateAccount fails if caching is enabled

### 0.8.0 ###

#### Bug Fixes ####

##### Collection Iteration (transparent pagination) #####

Collection Resource iteration previously only represented the first page in a collection.  Iteration now transparently iterates over the entire collection, automatically requesting new pages from the server as necessary.  For example:

```java
AccountList accounts = application.getAccounts();

//iterate over the entire account collection:
for (Account account : accounts) {
    //do something with the account
}
```

#### New Features and Improvements ####

##### Caching #####

The SDK now has full caching support, utilizing a CacheManager interface (that produces/manages Cache instances).  If enabled, this improves performance by reducing round-trips to the Stormpath API servers.

An out-of-the-box production-grade CacheManager implementation - complete with default and per-region TTL/TTI configuration - may be configured for single-JVM applications.  Single-JVM app example config:

```java
import static com.stormpath.sdk.cache.Caches.*;
...

Client client = Clients.builder()
    .setApiKey(ApiKeys.builder()
        .setFileLocation(System.getProperty("user.home") + "/.stormpath/apiKey.properties")
        .build()
    )
    .setCacheManager(newCacheManager()
        .withDefaultTimeToLive(1, TimeUnit.DAYS) //general default
        .withDefaultTimeToIdle(2, TimeUnit.HOURS) //general default
        .withCache(forResource(Account.class) //Account-specific cache settings
            .withTimeToLive(1, TimeUnit.HOURS)
            .withTimeToIdle(30, TimeUnit.MINUTES))
        .withCache(forResource(Group.class) //Group-specific cache settings
            .withTimeToLive(2, TimeUnit.HOURS))
        .build() //build the CacheManager
    )
    .build(); //build the Client
```

Multi-JVM applications (an application deployed across multiple JVMs) would likely want to use a distributed/clustered coherent Cache product like Hazelcast, Ehcache+TerraCotta, Oracle Coherence, Gigaspaces, etc.  To leverage these caching products, you must implement the two interfaces (`CacheManager` and `Cache`) to delegate to your Caching provider API of choice, and you're on your way.  For example:

```java
CacheManager cacheManager = new CacheManagerImplementationThatUsesMyPreferredCachingProduct();
Client client = Clients.builder()
    .setApiKey(ApiKeys.builder()
        .setFileLocation(System.getProperty("user.home") + "/.stormpath/apiKey.properties")
        .build()
    )
    .setCacheManager(cacheManager);
    .build();
```

In both cases, the Stormpath Java SDK will store resource data in separate cache regions.  Each region is named after a resource interface for which it caches data, e.g. `"com.stormpath.sdk.account.Account"`, allowing for custom caching rules per resource type.  This gives you finer control of resource caching behavior based on your preferences/needs.

##### Query Support #####

Two new query mechanisms were introduced - you choose which you want to use based on your preference and/or JVM language.

1. [Fluent](http://en.wikipedia.org/wiki/Fluent_interface) and type-safe query DSL: If you're using a type-safe language, you will find this convenient, especially when using an IDE that auto-completes.  You'll find writing valid queries fast!  For example:
    ```java
    import static com.stormpath.sdk.account.Accounts.*;
    ...

    application.getAccounts(where(
        surname().containsIgnoreCase("Smith"))
        .and(givenName().eqIgnoreCase("John"))
        .orderBySurname().descending()
        .withGroups(10, 10) //eager fetching
        .offsetBy(20).limitTo(25)); //pagination
    ```
2. Map-based query methods.  These are not type safe, but might be desirable for some developers, maybe those using dynamically typed languages.  The map key/value pairs are simply REST API query parameters and values.  For example, the same results of the above fluent query could be achieved as follows in Groovy:
    ```groovy
    application.getAccounts [surname: '*Smith*', givenName: 'John',
                             orderBy: 'surname desc', expand: 'groups(offset:10,limit:10)'
                             offset: 20, limit: 25]
    ```

##### JavaDoc Enhancements #####

JavaDoc has been improved significantly.  But please don't hesitate to send us a Pull Request with fixes or enhancements!

### 0.6.0 ###

AbstractResource
- Added setProperty(String name, Object value, final boolean dirty) method.
- Refactored setProperty(name, value) to delegate to this new method.
- Refactored getResourceProperty entirely to support silent swapping links to materialized Resource instances.

AbstractResourceCollection
- Refactored getCurrentPage() implementation to silently swap materialized collection with existing property
  (Change starts on line 72 and goes to line 84).  This refactoring calls the new AbstractResource.setProperty(name, value, false) method.

DefaultDataStore
- Added toSimpleReference(String propName, Resource resource)
- Updated toMap method implementation to use new toSimpleReference call (new else if statement on line 186)<|MERGE_RESOLUTION|>--- conflicted
+++ resolved
@@ -3,12 +3,9 @@
 ### 1.0.RC4 ###
 
 - [Issue 150](https://github.com/stormpath/stormpath-sdk-java/issues/150): Added support for the `PasswordPolicy` resource in Directories.
-<<<<<<< HEAD
+- [Issue 151](https://github.com/stormpath/stormpath-sdk-java/issues/151): Fixed issue where `UserAgent` was not being able to read POM properties from Virtual File System.
 - [Issue 160](https://github.com/stormpath/stormpath-sdk-java/issues/160): Fixed Collection Resources metadata not updated when re-retrieving a collection.
 - [Issue 161](https://github.com/stormpath/stormpath-sdk-java/issues/161): Collection Resources now report total collection size.
-=======
-- [Issue 151](https://github.com/stormpath/stormpath-sdk-java/issues/151): Fixed issue where `UserAgent` was not being able to read POM properties from Virtual File System.
->>>>>>> 007a009e
 
 ### 1.0.RC3.1 ###
 
