/*
 * Copyright 2014 Stormpath, Inc.
 *
 * Licensed under the Apache License, Version 2.0 (the "License");
 * you may not use this file except in compliance with the License.
 * You may obtain a copy of the License at
 *
 *     http://www.apache.org/licenses/LICENSE-2.0
 *
 * Unless required by applicable law or agreed to in writing, software
 * distributed under the License is distributed on an "AS IS" BASIS,
 * WITHOUT WARRANTIES OR CONDITIONS OF ANY KIND, either express or implied.
 * See the License for the specific language governing permissions and
 * limitations under the License.
 */
package com.stormpath.sdk.impl.application;

import com.stormpath.sdk.account.Account;
import com.stormpath.sdk.account.AccountCriteria;
import com.stormpath.sdk.account.AccountList;
import com.stormpath.sdk.account.Accounts;
import com.stormpath.sdk.account.CreateAccountRequest;
import com.stormpath.sdk.account.PasswordResetToken;
import com.stormpath.sdk.api.ApiAuthenticationResult;
import com.stormpath.sdk.api.ApiKey;
import com.stormpath.sdk.api.ApiKeyList;
import com.stormpath.sdk.api.ApiKeyOptions;
import com.stormpath.sdk.application.*;
import com.stormpath.sdk.authc.AuthenticationRequest;
import com.stormpath.sdk.authc.AuthenticationResult;
import com.stormpath.sdk.directory.AccountStore;
import com.stormpath.sdk.directory.Directories;
import com.stormpath.sdk.directory.Directory;
import com.stormpath.sdk.directory.DirectoryCriteria;
import com.stormpath.sdk.directory.DirectoryList;
import com.stormpath.sdk.group.CreateGroupRequest;
import com.stormpath.sdk.group.Group;
import com.stormpath.sdk.group.GroupCriteria;
import com.stormpath.sdk.group.GroupList;
import com.stormpath.sdk.group.Groups;
import com.stormpath.sdk.http.HttpRequest;
import com.stormpath.sdk.idsite.IdSiteCallbackHandler;
import com.stormpath.sdk.idsite.IdSiteUrlBuilder;
import com.stormpath.sdk.impl.api.DefaultApiKeyCriteria;
import com.stormpath.sdk.impl.api.DefaultApiKeyOptions;
import com.stormpath.sdk.impl.authc.AuthenticationRequestDispatcher;
import com.stormpath.sdk.impl.authc.DefaultApiRequestAuthenticator;
import com.stormpath.sdk.impl.ds.InternalDataStore;
import com.stormpath.sdk.impl.idsite.DefaultIdSiteCallbackHandler;
import com.stormpath.sdk.impl.idsite.DefaultIdSiteUrlBuilder;
import com.stormpath.sdk.impl.provider.ProviderAccountResolver;
import com.stormpath.sdk.impl.query.DefaultEqualsExpressionFactory;
import com.stormpath.sdk.impl.query.Expandable;
import com.stormpath.sdk.impl.query.Expansion;
import com.stormpath.sdk.impl.resource.*;
import com.stormpath.sdk.lang.Assert;
import com.stormpath.sdk.lang.Classes;
import com.stormpath.sdk.oauth.OauthRequestAuthenticator;
import com.stormpath.sdk.provider.ProviderAccountRequest;
import com.stormpath.sdk.provider.ProviderAccountResult;
import com.stormpath.sdk.resource.ResourceException;
import com.stormpath.sdk.tenant.Tenant;
import org.slf4j.Logger;
import org.slf4j.LoggerFactory;

import java.lang.reflect.Constructor;
import java.util.HashSet;
import java.util.LinkedHashMap;
import java.util.Map;
import java.util.Set;

import static com.stormpath.sdk.impl.api.ApiKeyParameter.*;

/** @since 0.2 */
public class DefaultApplication extends AbstractExtendableInstanceResource implements Application {

    private static final String OAUTH_REQUEST_AUTHENTICATOR_FQCN =
        "com.stormpath.sdk.impl.oauth.authc.DefaultOauthRequestAuthenticator";

    private static final String OAUTH_BUILDER_NOT_AVAILABLE_MSG;

    private static final String OAUTH_AUTHENTICATION_REQUEST_DISPATCHER_FQCN =
        "com.stormpath.sdk.impl.oauth.authc.OauthAuthenticationRequestDispatcher";

    private static final Class<OauthRequestAuthenticator> OAUTH_AUTHENTICATION_REQUEST_BUILDER_CLASS;

    private static final Class<AuthenticationRequestDispatcher> AUTHENTICATION_REQUEST_DISPATCHER_CLASS;

    private static final String HTTP_SERVLET_REQUEST_FQCN = "javax.servlet.http.HttpServletRequest";

    private static final Set<Class> HTTP_REQUEST_SUPPORTED_CLASSES;

    private static final String HTTP_REQUEST_NOT_SUPPORTED_MSG =
        "Class [%s] is not one of the supported http requests classes [%s].";

    static {
        if (Classes.isAvailable(OAUTH_REQUEST_AUTHENTICATOR_FQCN)) {
            OAUTH_AUTHENTICATION_REQUEST_BUILDER_CLASS = Classes.forName(OAUTH_REQUEST_AUTHENTICATOR_FQCN);
        } else {
            OAUTH_AUTHENTICATION_REQUEST_BUILDER_CLASS = null;
        }

        if (Classes.isAvailable(OAUTH_AUTHENTICATION_REQUEST_DISPATCHER_FQCN)) {
            AUTHENTICATION_REQUEST_DISPATCHER_CLASS = Classes.forName(OAUTH_AUTHENTICATION_REQUEST_DISPATCHER_FQCN);
        } else {
            AUTHENTICATION_REQUEST_DISPATCHER_CLASS = AuthenticationRequestDispatcher.class;
        }

        OAUTH_BUILDER_NOT_AVAILABLE_MSG = "Unable to find the '" + OAUTH_REQUEST_AUTHENTICATOR_FQCN +
                                          "' implementation on the classpath.  Please ensure you " +
                                          "have added the stormpath-sdk-oauth-{version}.jar file to your runtime classpath.";

        Set<Class> supportedClasses = new HashSet<Class>();

        supportedClasses.add(HttpRequest.class);

        if (Classes.isAvailable(HTTP_SERVLET_REQUEST_FQCN)) {
            supportedClasses.add(Classes.forName(HTTP_SERVLET_REQUEST_FQCN));
        }

        HTTP_REQUEST_SUPPORTED_CLASSES = supportedClasses;
    }

    private static final Logger log = LoggerFactory.getLogger(DefaultApplication.class);

    // SIMPLE PROPERTIES:
    static final StringProperty                    NAME        = new StringProperty("name");
    static final StringProperty                    DESCRIPTION = new StringProperty("description");
    static final StatusProperty<ApplicationStatus> STATUS      =
        new StatusProperty<ApplicationStatus>(ApplicationStatus.class);

    // INSTANCE RESOURCE REFERENCES:
    static final ResourceReference<Tenant>              TENANT                        =
        new ResourceReference<Tenant>("tenant", Tenant.class);
    static final ResourceReference<AccountStoreMapping> DEFAULT_ACCOUNT_STORE_MAPPING =
        new ResourceReference<AccountStoreMapping>("defaultAccountStoreMapping", AccountStoreMapping.class);
    static final ResourceReference<AccountStoreMapping> DEFAULT_GROUP_STORE_MAPPING   =
        new ResourceReference<AccountStoreMapping>("defaultGroupStoreMapping", AccountStoreMapping.class);

    // COLLECTION RESOURCE REFERENCES:
    static final CollectionReference<AccountList, Account>                         ACCOUNTS               =
        new CollectionReference<AccountList, Account>("accounts", AccountList.class, Account.class);
    static final CollectionReference<GroupList, Group>                             GROUPS                 =
        new CollectionReference<GroupList, Group>("groups", GroupList.class, Group.class);
    static final CollectionReference<AccountStoreMappingList, AccountStoreMapping> ACCOUNT_STORE_MAPPINGS =
        new CollectionReference<AccountStoreMappingList, AccountStoreMapping>("accountStoreMappings",
                                                                              AccountStoreMappingList.class,
                                                                              AccountStoreMapping.class);
    static final CollectionReference<PasswordResetTokenList, PasswordResetToken>   PASSWORD_RESET_TOKENS  =
        new CollectionReference<PasswordResetTokenList, PasswordResetToken>("passwordResetTokens",
                                                                            PasswordResetTokenList.class,
                                                                            PasswordResetToken.class);

    static final Map<String, Property> PROPERTY_DESCRIPTORS = createPropertyDescriptorMap(
        NAME, DESCRIPTION, STATUS, TENANT, DEFAULT_ACCOUNT_STORE_MAPPING, DEFAULT_GROUP_STORE_MAPPING, ACCOUNTS, GROUPS,
        ACCOUNT_STORE_MAPPINGS, PASSWORD_RESET_TOKENS, CUSTOM_DATA);

    public DefaultApplication(InternalDataStore dataStore) {
        super(dataStore);
    }

    public DefaultApplication(InternalDataStore dataStore, Map<String, Object> properties) {
        super(dataStore, properties);
    }

    @Override
    public Map<String, Property> getPropertyDescriptors() {
        return PROPERTY_DESCRIPTORS;
    }

    @Override
    public String getName() {
        return getString(NAME);
    }

    @Override
    public Application setName(String name) {
        setProperty(NAME, name);
        return this;
    }

    @Override
    public String getDescription() {
        return getString(DESCRIPTION);
    }

    @Override
    public Application setDescription(String description) {
        setProperty(DESCRIPTION, description);
        return this;
    }

    @Override
    public ApplicationStatus getStatus() {
        String value = getStringProperty(STATUS.getName());
        if (value == null) {
            return null;
        }
        return ApplicationStatus.valueOf(value.toUpperCase());
    }

    @Override
    public Application setStatus(ApplicationStatus status) {
        setProperty(STATUS, status.name());
        return this;
    }

    @Override
    public AccountList getAccounts() {
        return getResourceProperty(ACCOUNTS);
    }

    @Override
    public AccountList getAccounts(Map<String, Object> queryParams) {
        AccountList list = getAccounts(); //safe to get the href: does not execute a query until iteration occurs
        return getDataStore().getResource(list.getHref(), AccountList.class, queryParams);
    }

    @Override
    public AccountList getAccounts(AccountCriteria criteria) {
        AccountList list = getAccounts();  //safe to get the href: does not execute a query until iteration occurs
        return getDataStore().getResource(list.getHref(), AccountList.class, criteria);
    }

    @Override
    //since 0.8
    public GroupList getGroups() {
        return getResourceProperty(GROUPS);
    }

    @Override
    public GroupList getGroups(Map<String, Object> queryParams) {
        GroupList list = getGroups(); //safe to get the href: does not execute a query until iteration occurs
        return getDataStore().getResource(list.getHref(), GroupList.class, queryParams);
    }

    @Override
    public GroupList getGroups(GroupCriteria criteria) {
        GroupList groups = getGroups(); //safe to get the href: does not execute a query until iteration occurs
        return getDataStore().getResource(groups.getHref(), GroupList.class, criteria);
    }

    @Override
    public Tenant getTenant() {
        return getResourceProperty(TENANT);
    }

    @Override
    public Account sendPasswordResetEmail(String email) {
        PasswordResetToken token = createPasswordResetToken(email, null);
        return token.getAccount();
    }

    @Override
    public Account sendPasswordResetEmail(String email, AccountStore accountStore) throws ResourceException {
        PasswordResetToken token = createPasswordResetToken(email, accountStore);
        return token.getAccount();
    }

    private PasswordResetToken createPasswordResetToken(String email, AccountStore accountStore) {
        PasswordResetToken passwordResetToken = getDataStore().instantiate(PasswordResetToken.class);
        passwordResetToken.setEmail(email);
        if (accountStore != null) {
            passwordResetToken.setAccountStore(accountStore);
        }
        String href = getPasswordResetTokensHref();
        return getDataStore().create(href, passwordResetToken);
    }

    private String getPasswordResetTokensHref() {
        Map<String, String> passwordResetTokensLink =
            (Map<String, String>) getProperty(PASSWORD_RESET_TOKENS.getName());
        return passwordResetTokensLink.get(HREF_PROP_NAME);
    }

    @Override
    public Account verifyPasswordResetToken(String token) {
        String href = getPasswordResetTokensHref() + "/" + token;
        Map<String, Object> props = new LinkedHashMap<String, Object>(1);
        props.put("href", href);
        PasswordResetToken prToken = getDataStore().instantiate(PasswordResetToken.class, props);
        return prToken.getAccount();
    }

    /** @since 1.0.RC */
    @Override
    public Account resetPassword(String passwordResetToken, String newPassword) {
        Assert.hasText(passwordResetToken, "passwordResetToken cannot be empty or null.");
        Assert.hasText(newPassword, "newPassword cannot be empty or null.");
        String href = getPasswordResetTokensHref() + "/" + passwordResetToken;
        Map<String, Object> props = new LinkedHashMap<String, Object>(1);
        props.put("href", href);
        PasswordResetToken instantiatedToken = getDataStore().instantiate(PasswordResetToken.class, props);
        instantiatedToken.setPassword(newPassword);
        PasswordResetToken createdPasswordResetToken =
            getDataStore().create(href, instantiatedToken, PasswordResetToken.class);
        return createdPasswordResetToken.getAccount();
    }

    @Override
    public AuthenticationResult authenticateAccount(AuthenticationRequest request) {
        AuthenticationRequestDispatcher dispatcher = Classes.newInstance(AUTHENTICATION_REQUEST_DISPATCHER_CLASS);
        return dispatcher.authenticate(getDataStore(), this, request);
    }

    /** @since 1.0.beta */
    @Override
    public ProviderAccountResult getAccount(ProviderAccountRequest request) throws ResourceException {
        return new ProviderAccountResolver(getDataStore()).resolveProviderAccount(getHref(), request);
    }

    @Override
    public Group createGroup(Group group) {
        Assert.notNull(group, "Group instance cannot be null.");
        CreateGroupRequest request = Groups.newCreateRequestFor(group).build();
        return createGroup(request);
    }

    @Override
    public Group createGroup(CreateGroupRequest request) {
        Assert.notNull(request, "Request cannot be null.");

        final Group group = request.getGroup();
        String href = getGroups().getHref();

        if (request.isGroupOptionsSpecified()) {
            return getDataStore().create(href, group, request.getGroupOptions());
        }
        return getDataStore().create(href, group);
    }

    public Account createAccount(Account account) {
        Assert.notNull(account, "Account instance cannot be null.");
        CreateAccountRequest request = Accounts.newCreateRequestFor(account).build();
        return createAccount(request);
    }

    @Override
    public Account createAccount(CreateAccountRequest request) {
        Assert.notNull(request, "Request cannot be null.");
        final Account account = request.getAccount();
        String href = getAccounts().getHref();

        if (request.isRegistrationWorkflowOptionSpecified()) {
            href += "?registrationWorkflowEnabled=" + request.isRegistrationWorkflowEnabled();
        }

        if (request.isAccountOptionsSpecified()) {
            return getDataStore().create(href, account, request.getAccountOptions());
        }

        return getDataStore().create(href, account);
    }

    @Override
    public void delete() {
        getDataStore().delete(this);
    }

    /** @since 0.9 */
    @Override
    public AccountStoreMappingList getAccountStoreMappings() {
        return getResourceProperty(ACCOUNT_STORE_MAPPINGS);
    }

    /** @since 0.9 */
    @Override
    public AccountStoreMappingList getAccountStoreMappings(Map<String, Object> queryParams) {
        AccountStoreMappingList accountStoreMappings =
            getAccountStoreMappings(); //safe to get the href: does not execute a query until iteration occurs
        return getDataStore().getResource(accountStoreMappings.getHref(), AccountStoreMappingList.class, queryParams);
    }

    /** @since 0.9 */
    @Override
    public AccountStoreMappingList getAccountStoreMappings(AccountStoreMappingCriteria criteria) {
        AccountStoreMappingList accountStoreMappings =
            getAccountStoreMappings(); //safe to get the href: does not execute a query until iteration occurs
        return getDataStore().getResource(accountStoreMappings.getHref(), AccountStoreMappingList.class, criteria);
    }

    /** @since 0.9 */
    @Override
    public AccountStore getDefaultAccountStore() {
        AccountStoreMapping accountStoreMap = getResourceProperty(DEFAULT_ACCOUNT_STORE_MAPPING);
        return accountStoreMap == null ? null : accountStoreMap.getAccountStore();
    }

    /** @since 0.9 */
    @Override
    public void setDefaultAccountStore(AccountStore accountStore) {
        AccountStoreMappingList accountStoreMappingList = getAccountStoreMappings();
        boolean needToCreateNewStore = true;
        for (AccountStoreMapping accountStoreMapping : accountStoreMappingList) {
            if (accountStoreMapping.getAccountStore().getHref().equals(accountStore.getHref())) {
                needToCreateNewStore = false;
                accountStoreMapping.setDefaultAccountStore(true);
                accountStoreMapping.save();
                setProperty(DEFAULT_ACCOUNT_STORE_MAPPING, accountStoreMapping);
                break;
            }
        }
        if (needToCreateNewStore) {
            AccountStoreMapping mapping = addAccountStore(accountStore);
            mapping.setDefaultAccountStore(true);
            mapping.save();
            setProperty(DEFAULT_ACCOUNT_STORE_MAPPING, mapping);
        }
        save();
    }

    /** @since 0.9 */
    @Override
    public AccountStore getDefaultGroupStore() {
        AccountStoreMapping accountStoreMap = getResourceProperty(DEFAULT_GROUP_STORE_MAPPING);
        return accountStoreMap == null ? null : accountStoreMap.getAccountStore();
    }

    /** @since 0.9 */
    @Override
    public void setDefaultGroupStore(AccountStore accountStore) {
        AccountStoreMappingList accountStoreMappingList = getAccountStoreMappings();
        boolean needToCreateNewStore = true;
        for (AccountStoreMapping accountStoreMapping : accountStoreMappingList) {
            if (accountStoreMapping.getAccountStore().getHref().equals(accountStore.getHref())) {
                needToCreateNewStore = false;
                accountStoreMapping.setDefaultGroupStore(true);
                accountStoreMapping.save();
                setProperty(DEFAULT_GROUP_STORE_MAPPING, accountStoreMapping);
                break;
            }
        }
        if (needToCreateNewStore) {
            AccountStoreMapping mapping = addAccountStore(accountStore);
            mapping.setDefaultGroupStore(true);
            mapping.save();
            setProperty(DEFAULT_GROUP_STORE_MAPPING, mapping);
        }
        save();
    }

    /** @since 0.9 */
    @Override
    public AccountStoreMapping createAccountStoreMapping(AccountStoreMapping mapping) throws ResourceException {
        String href = getAccountStoreMappingsHref();
        return getDataStore().create(href, mapping);
    }

    /** @since 0.9 */
    @Override
    public AccountStoreMapping addAccountStore(AccountStore accountStore) throws ResourceException {
        AccountStoreMapping accountStoreMapping = getDataStore().instantiate(AccountStoreMapping.class);
        accountStoreMapping.setAccountStore(accountStore);
        accountStoreMapping.setApplication(this);
        accountStoreMapping.setListIndex(Integer.MAX_VALUE);
        return createAccountStoreMapping(accountStoreMapping);

    }

    /** @since 1.0.RC */
    @Override
    public ApiKey getApiKey(String id) throws ResourceException, IllegalArgumentException {
        return getApiKey(id, new DefaultApiKeyOptions());
    }

    /** @since 1.0.RC */
    @Override
    public ApiKey getApiKey(String id, ApiKeyOptions options) throws ResourceException, IllegalArgumentException {

        Assert.hasText(id, "The 'id' argument cannot be null or empty to get an api key.");
        Assert.notNull(options, "options argument cannot be null.");
        Assert.hasText(getHref(), "The application must have an href to get an api key.");


        DefaultApiKeyCriteria criteria = new DefaultApiKeyCriteria();
        criteria.add(new DefaultEqualsExpressionFactory(ID.getName()).eq(id));

        if (!options.isEmpty() && options instanceof Expandable) {

            Expandable expandable = (Expandable) options;

            for (Expansion exp : expandable.getExpansions()) {

                if ("tenant".equals(exp.getName())) {
                    criteria.withTenant();
                }

                if ("account".equals(exp.getName())) {
                    criteria.withAccount();
                }
            }
        }

        String href = getHref() + "/apiKeys";
        ApiKeyList apiKeys = getDataStore().getResource(href, ApiKeyList.class, criteria);

        ApiKey apiKey = null;

        if (apiKeys != null && apiKeys.iterator().hasNext()) {
            apiKey = apiKeys.iterator().next(); // we expect only one api key to be in the collection
        }

        return apiKey;
    }

    /** @since 0.9 */
    private String getAccountStoreMappingsHref() {
        //TODO enable auto discovery via Tenant resource (should be just /accountStoreMappings)
        String href = "/accountStoreMappings";
        // TODO: Uncomment out below when application's accountStoreMapping endpoint accepts POST request.
        //        AccountStoreMappingList accountStoreMappingList = getAccountStoreMappings();
        //        return accountStoreMappingList.getHref();
        return href;
    }

    @Override
    public ApiAuthenticationResult authenticateApiRequest(Object httpRequest) {
        validateHttpRequest(httpRequest);
        return new DefaultApiRequestAuthenticator(this, httpRequest).execute();
    }

    @Override
    public OauthRequestAuthenticator authenticateOauthRequest(Object httpRequest) {
        if (OAUTH_AUTHENTICATION_REQUEST_BUILDER_CLASS == null) {
            throw new IllegalStateException(OAUTH_BUILDER_NOT_AVAILABLE_MSG);
        }
        validateHttpRequest(httpRequest);
        Constructor<OauthRequestAuthenticator> ctor =
            Classes.getConstructor(OAUTH_AUTHENTICATION_REQUEST_BUILDER_CLASS, Application.class, Object.class);
        return Classes.instantiate(ctor, this, httpRequest);
    }

    /** @since 1.0.RC */
    @Override
    public IdSiteUrlBuilder newIdSiteUrlBuilder() {
        return new DefaultIdSiteUrlBuilder(getDataStore(), getHref());
    }

    /** @since 1.0.RC */
    @Override
    public IdSiteCallbackHandler newIdSiteCallbackHandler(Object httpRequest) {

        validateHttpRequest(httpRequest);

        return new DefaultIdSiteCallbackHandler(getDataStore(), this, httpRequest);
    }

    @SuppressWarnings("unchecked")
    private void validateHttpRequest(Object httpRequest) {
        Assert.notNull(httpRequest);
        Class httpRequestClass = httpRequest.getClass();
        for (Class supportedClass : HTTP_REQUEST_SUPPORTED_CLASSES) {
            if (supportedClass.isAssignableFrom(httpRequestClass)) {
                return;
            }
        }
        throw new IllegalArgumentException(String.format(HTTP_REQUEST_NOT_SUPPORTED_MSG, httpRequestClass.getName(),
                                                         HTTP_REQUEST_SUPPORTED_CLASSES.toString()));
    }

<<<<<<< HEAD
=======
    /** @since 1.0.RC3 */
    @Override
    public AccountStoreMapping addAccountStore(String hrefOrName) {
        Assert.hasText(hrefOrName, "hrefOrName cannot be null or empty.");
        AccountStore accountStore = null;

        //Let's check if hrefOrName looks like an href. If so, we will also identify whether it refers to directory or a group
        String[] splitHrefOrName = hrefOrName.split("/");
        if (splitHrefOrName.length > 4) {
            Class<? extends AccountStore> accountStoreType = null;
            String[] splitApplicationHref = getHref().split("/");
            if (splitHrefOrName.length == splitApplicationHref.length) {
                if (splitHrefOrName[4].equals("directories")) {
                    accountStoreType = Directory.class;
                } else if (splitHrefOrName[4].equals("groups")) {
                    accountStoreType = Group.class;
                }
            }
            if (accountStoreType != null) {
                try {
                    //Let's check if the provided value is an actual href for an existent resource
                    accountStore = getDataStore().getResource(hrefOrName, accountStoreType);
                } catch (ResourceException e) {
                    //Although hrefOrName seemed to be an actual href value no Resource was found in the backend. So maybe
                    //this is actually a name rather than an href. Let's try to find a resource by name now...
                }
            }
        }
        if (accountStore == null) {
            //Let's try to find both a Directory and a Group with the given name
            Directory directory = getSingleTenantDirectory(Directories.where(Directories.name().eqIgnoreCase(hrefOrName)));
            Group group = getSingleTenantGroup(Groups.where(Groups.name().eqIgnoreCase(hrefOrName)));
            if (directory != null && group != null) {
                //The provided criteria matched more than one Groups in the tenant, we will throw
                throw new IllegalArgumentException("There are both a Directory and a Group matching the provided name in the current tenant. " +
                        "Please provide the href of the intended Resource instead of its name in order to univocally identify it.");
            }
            accountStore = (directory != null) ? directory : group;
        }
        if(accountStore != null) {
            return addAccountStore(accountStore);
        }
        //We could not find any resource matching the hrefOrName value; we return null
        return null;
    }

    /** @since 1.0.RC3 */
    @Override
    public AccountStoreMapping addAccountStore(DirectoryCriteria criteria) {
        Assert.notNull(criteria, "criteria cannot be null.");
        Directory directory = getSingleTenantDirectory(criteria);
        if (directory != null) {
            return addAccountStore(directory);
        }
        //No directory matching the given information could be found; therefore no account store can be added. We return null...
        return null;
    }

    /** @since 1.0.RC3 */
    @Override
    public AccountStoreMapping addAccountStore(GroupCriteria criteria) {
        Assert.notNull(criteria, "criteria cannot be null.");
        Group group = getSingleTenantGroup(criteria);
        if (group != null) {
            return addAccountStore(group);
        }
        //No group matching the given information could be found; therefore no account store can be added. We return null...
        return null;
    }

    /**
     * @throws IllegalArgumentException if the criteria matches more than one Group in the current Tenant.
     * @since 1.0.RC3
     */
    private Directory getSingleTenantDirectory(DirectoryCriteria criteria) {
        Assert.notNull(criteria, "criteria cannot be null.");
        Tenant tenant = getDataStore().getResource("/tenants/current", Tenant.class);
        DirectoryList directories = tenant.getDirectories(criteria);

        Directory foundDirectory = null;
        for (Directory dir : directories) {
            if (foundDirectory != null) {
                //The provided criteria matched more than one Directory in the tenant, we will throw
                throw new IllegalArgumentException("The provided criteria matched more than one Directory in the current Tenant.");
            }
            foundDirectory = dir;
        }
        return foundDirectory;
    }

    /**
     * @throws IllegalArgumentException if the criteria matches more than one Group in the current Tenant.
     * @since 1.0.RC3
     * */
    private Group getSingleTenantGroup(GroupCriteria criteria) {
        Assert.notNull(criteria, "criteria cannot be null.");

        Tenant tenant = getDataStore().getResource("/tenants/current", Tenant.class);
        DirectoryList directories = tenant.getDirectories();
        Group foundGroup = null;
        for (Directory directory : directories) {
            GroupList groups = directory.getGroups(criteria);
            //There cannot be more than one group with the same name in a single tenant. Thus, the group list will have either
            //zero or one items, never more.
            for (Group grp : groups) {
                if(foundGroup != null) {
                    //The provided criteria matched more than one Groups in the tenant, we will throw
                    throw new IllegalArgumentException("The provided criteria matched more than one Group in the current Tenant.");
                }
                foundGroup = grp;
            }
        }
        return foundGroup;
    }

>>>>>>> acc7a1ac
}<|MERGE_RESOLUTION|>--- conflicted
+++ resolved
@@ -558,8 +558,6 @@
                                                          HTTP_REQUEST_SUPPORTED_CLASSES.toString()));
     }
 
-<<<<<<< HEAD
-=======
     /** @since 1.0.RC3 */
     @Override
     public AccountStoreMapping addAccountStore(String hrefOrName) {
@@ -675,5 +673,4 @@
         return foundGroup;
     }
 
->>>>>>> acc7a1ac
 }