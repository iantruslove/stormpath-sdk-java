/*
 * Copyright 2013 Stormpath, Inc.
 *
 * Licensed under the Apache License, Version 2.0 (the "License");
 * you may not use this file except in compliance with the License.
 * You may obtain a copy of the License at
 *
 *     http://www.apache.org/licenses/LICENSE-2.0
 *
 * Unless required by applicable law or agreed to in writing, software
 * distributed under the License is distributed on an "AS IS" BASIS,
 * WITHOUT WARRANTIES OR CONDITIONS OF ANY KIND, either express or implied.
 * See the License for the specific language governing permissions and
 * limitations under the License.
 */
package com.stormpath.sdk.impl.application;

import com.stormpath.sdk.account.Account;
import com.stormpath.sdk.account.AccountCriteria;
import com.stormpath.sdk.account.AccountList;
import com.stormpath.sdk.account.Accounts;
import com.stormpath.sdk.account.CreateAccountRequest;
import com.stormpath.sdk.account.PasswordResetToken;
import com.stormpath.sdk.application.Application;
import com.stormpath.sdk.application.ApplicationStatus;
import com.stormpath.sdk.authc.AuthenticationRequest;
import com.stormpath.sdk.authc.AuthenticationResult;
import com.stormpath.sdk.group.CreateGroupRequest;
import com.stormpath.sdk.group.Group;
import com.stormpath.sdk.group.Groups;
import com.stormpath.sdk.group.GroupCriteria;
import com.stormpath.sdk.group.GroupList;
import com.stormpath.sdk.impl.authc.BasicAuthenticator;
import com.stormpath.sdk.impl.ds.InternalDataStore;
import com.stormpath.sdk.impl.group.DefaultCreateGroupRequest;
import com.stormpath.sdk.impl.resource.AbstractInstanceResource;
import com.stormpath.sdk.impl.resource.CollectionReference;
import com.stormpath.sdk.impl.resource.Property;
import com.stormpath.sdk.impl.resource.ResourceReference;
import com.stormpath.sdk.impl.resource.StatusProperty;
import com.stormpath.sdk.impl.resource.StringProperty;
import com.stormpath.sdk.lang.Assert;
import com.stormpath.sdk.tenant.Tenant;

import java.util.LinkedHashMap;
import java.util.Map;

/**
 * @since 0.2
 */
public class DefaultApplication extends AbstractInstanceResource implements Application {

    // SIMPLE PROPERTIES:
    static final StringProperty NAME = new StringProperty("name");
    static final StringProperty DESCRIPTION = new StringProperty("description");
    static final StatusProperty<ApplicationStatus> STATUS = new StatusProperty<ApplicationStatus>(ApplicationStatus.class);

    // INSTANCE RESOURCE REFERENCES:
    static final ResourceReference<Tenant> TENANT = new ResourceReference<Tenant>("tenant", Tenant.class);

    // COLLECTION RESOURCE REFERENCES:
    static final CollectionReference<AccountList, Account> ACCOUNTS = new CollectionReference<AccountList, Account>("accounts", AccountList.class, Account.class);
    static final CollectionReference<GroupList, Group> GROUPS = new CollectionReference<GroupList, Group>("groups", GroupList.class, Group.class);
    static final CollectionReference<PasswordResetTokenList, PasswordResetToken> PASSWORD_RESET_TOKENS =
            new CollectionReference<PasswordResetTokenList, PasswordResetToken>("passwordResetTokens", PasswordResetTokenList.class, PasswordResetToken.class);

    static final Map<String, Property> PROPERTY_DESCRIPTORS = createPropertyDescriptorMap(
            NAME, DESCRIPTION, STATUS, TENANT, ACCOUNTS, GROUPS, PASSWORD_RESET_TOKENS);

    public DefaultApplication(InternalDataStore dataStore) {
        super(dataStore);
    }

    public DefaultApplication(InternalDataStore dataStore, Map<String, Object> properties) {
        super(dataStore, properties);
    }

    @Override
    public Map<String, Property> getPropertyDescriptors() {
        return PROPERTY_DESCRIPTORS;
    }

    @Override
    public String getName() {
        return getString(NAME);
    }

    @Override
    public void setName(String name) {
        setProperty(NAME, name);
    }

    @Override
    public String getDescription() {
        return getString(DESCRIPTION);
    }

    @Override
    public void setDescription(String description) {
        setProperty(DESCRIPTION, description);
    }

    @Override
    public ApplicationStatus getStatus() {
        String value = getStringProperty(STATUS.getName());
        if (value == null) {
            return null;
        }
        return ApplicationStatus.valueOf(value.toUpperCase());
    }

    @Override
    public void setStatus(ApplicationStatus status) {
        setProperty(STATUS, status.name());
    }

    @Override
    public AccountList getAccounts() {
        return getResourceProperty(ACCOUNTS.getName(), AccountList.class);
    }

    @Override
    public AccountList getAccounts(Map<String, Object> queryParams) {
        AccountList list = getAccounts(); //safe to get the href: does not execute a query until iteration occurs
        return getDataStore().getResource(list.getHref(), AccountList.class, queryParams);
    }

    @Override
    public AccountList getAccounts(AccountCriteria criteria) {
        AccountList list = getAccounts();  //safe to get the href: does not execute a query until iteration occurs
        return getDataStore().getResource(list.getHref(), AccountList.class, criteria);
    }

    @Override
    //since 0.8
    public GroupList getGroups() {
        return getCollection(GROUPS);
    }

    @Override
    public GroupList getGroups(Map<String, Object> queryParams) {
        GroupList list = getGroups(); //safe to get the href: does not execute a query until iteration occurs
        return getDataStore().getResource(list.getHref(), GroupList.class, queryParams);
    }

    @Override
    public GroupList getGroups(GroupCriteria criteria) {
        GroupList groups = getGroups(); //safe to get the href: does not execute a query until iteration occurs
        return getDataStore().getResource(groups.getHref(), GroupList.class, criteria);
    }

    @Override
    public Tenant getTenant() {
        return getResourceProperty(TENANT);
    }

    @Override
    public Account sendPasswordResetEmail(String accountUsernameOrEmail) {
        PasswordResetToken token = createPasswordResetToken(accountUsernameOrEmail);
        return token.getAccount();
    }

    private PasswordResetToken createPasswordResetToken(String email) {
        String href = getPasswordResetTokensHref();
        PasswordResetToken passwordResetToken = getDataStore().instantiate(PasswordResetToken.class);
        passwordResetToken.setEmail(email);
        return getDataStore().create(href, passwordResetToken);
    }

    private String getPasswordResetTokensHref() {
        Map<String, String> passwordResetTokensRef = (Map<String, String>) getProperty(PASSWORD_RESET_TOKENS.getName());
        if (passwordResetTokensRef != null && !passwordResetTokensRef.isEmpty()) {
            return passwordResetTokensRef.get(HREF_PROP_NAME);
        }

        return null;
    }

    public Account verifyPasswordResetToken(String token) {
        String href = getPasswordResetTokensHref() + "/" + token;
        Map<String, Object> props = new LinkedHashMap<String, Object>(1);
        props.put("href", href);
        PasswordResetToken prToken = getDataStore().instantiate(PasswordResetToken.class, props);
        return prToken.getAccount();
    }

    @Override
    public AuthenticationResult authenticateAccount(AuthenticationRequest request) {
        return new BasicAuthenticator(getDataStore()).authenticate(getHref(), request);
    }

    @Override
<<<<<<< HEAD
    public Group createGroup(Group group) {
        CreateGroupRequest request = Groups.newCreateRequestFor(group).build();
        return createGroup(request);
    }

    @Override
    public Group createGroup(CreateGroupRequest createGroupRequest) {
        Assert.isInstanceOf(DefaultCreateGroupRequest.class, createGroupRequest);
        DefaultCreateGroupRequest request = (DefaultCreateGroupRequest) createGroupRequest;
        return getDataStore().create(getGroups().getHref(), request.getGroup());
    }

=======
    public Account createAccount(Account account) {
        CreateAccountRequest request = Accounts.newCreateRequestFor(account).build();
        return createAccount(request);
    }

    @Override
    public Account createAccount(CreateAccountRequest request) {
        final Account account = request.getAccount();
        String href = getAccounts().getHref();

        if (request.isRegistrationWorkflowOptionSpecified()) {
            href += "?registrationWorkflowEnabled=" + request.isRegistrationWorkflowEnabled();
        }

        return getDataStore().create(href, account);
    }


>>>>>>> 86b057d5
    @Override
    public void delete() {
        getDataStore().delete(this);
    }
}<|MERGE_RESOLUTION|>--- conflicted
+++ resolved
@@ -190,11 +190,14 @@
     }
 
     @Override
-<<<<<<< HEAD
     public Group createGroup(Group group) {
-        CreateGroupRequest request = Groups.newCreateRequestFor(group).build();
-        return createGroup(request);
-    }
+        Assert.notNull(group, "Group instance cannot be null.");
+        //CreateGroupRequest request = Groups.newCreateRequestFor(group).build();
+        //return createGroup(request);
+        return getDataStore().create(getGroups().getHref(), group);
+    }
+
+    /* HIDING UNTIL WE SUPPORT GROUP CREATION OPTIONS:
 
     @Override
     public Group createGroup(CreateGroupRequest createGroupRequest) {
@@ -202,15 +205,17 @@
         DefaultCreateGroupRequest request = (DefaultCreateGroupRequest) createGroupRequest;
         return getDataStore().create(getGroups().getHref(), request.getGroup());
     }
-
-=======
+    */
+
     public Account createAccount(Account account) {
+        Assert.notNull(account, "Account instance cannot be null.");
         CreateAccountRequest request = Accounts.newCreateRequestFor(account).build();
         return createAccount(request);
     }
 
     @Override
     public Account createAccount(CreateAccountRequest request) {
+        Assert.notNull("Request cannot be null.");
         final Account account = request.getAccount();
         String href = getAccounts().getHref();
 
@@ -221,8 +226,6 @@
         return getDataStore().create(href, account);
     }
 
-
->>>>>>> 86b057d5
     @Override
     public void delete() {
         getDataStore().delete(this);
