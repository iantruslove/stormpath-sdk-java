/*
 * Copyright 2014 Stormpath, Inc.
 *
 * Licensed under the Apache License, Version 2.0 (the "License");
 * you may not use this file except in compliance with the License.
 * You may obtain a copy of the License at
 *
 *     http://www.apache.org/licenses/LICENSE-2.0
 *
 * Unless required by applicable law or agreed to in writing, software
 * distributed under the License is distributed on an "AS IS" BASIS,
 * WITHOUT WARRANTIES OR CONDITIONS OF ANY KIND, either express or implied.
 * See the License for the specific language governing permissions and
 * limitations under the License.
 */
package com.stormpath.sdk.impl.ds;

import com.stormpath.sdk.account.Account;
import com.stormpath.sdk.account.EmailVerificationToken;
import com.stormpath.sdk.account.PasswordResetToken;
import com.stormpath.sdk.api.ApiKey;
import com.stormpath.sdk.api.ApiKeyList;
import com.stormpath.sdk.cache.Cache;
import com.stormpath.sdk.cache.CacheManager;
import com.stormpath.sdk.directory.CustomData;
import com.stormpath.sdk.http.HttpMethod;
import com.stormpath.sdk.impl.account.DefaultAccount;
import com.stormpath.sdk.impl.cache.DisabledCacheManager;
import com.stormpath.sdk.impl.ds.api.ApiKeyCachePropertiesFilter;
import com.stormpath.sdk.impl.ds.api.ApiKeyQueryPropertiesFilter;
import com.stormpath.sdk.impl.ds.api.ApiKeyResourcePropertiesFilter;
import com.stormpath.sdk.impl.error.DefaultError;
import com.stormpath.sdk.impl.http.MediaType;
import com.stormpath.sdk.impl.http.QueryString;
import com.stormpath.sdk.impl.http.QueryStringFactory;
import com.stormpath.sdk.impl.http.Request;
import com.stormpath.sdk.impl.http.RequestExecutor;
import com.stormpath.sdk.impl.http.Response;
import com.stormpath.sdk.impl.http.support.DefaultRequest;
import com.stormpath.sdk.impl.http.support.UserAgent;
import com.stormpath.sdk.impl.query.DefaultCriteria;
import com.stormpath.sdk.impl.query.DefaultOptions;
import com.stormpath.sdk.impl.resource.AbstractExtendableInstanceResource;
import com.stormpath.sdk.impl.resource.AbstractResource;
import com.stormpath.sdk.impl.resource.ArrayProperty;
import com.stormpath.sdk.impl.resource.CollectionProperties;
import com.stormpath.sdk.impl.resource.Property;
import com.stormpath.sdk.impl.resource.ReferenceFactory;
import com.stormpath.sdk.impl.resource.ResourceReference;
import com.stormpath.sdk.impl.util.SoftHashMap;
import com.stormpath.sdk.impl.util.StringInputStream;
import com.stormpath.sdk.lang.Assert;
import com.stormpath.sdk.lang.Collections;
import com.stormpath.sdk.lang.Strings;
import com.stormpath.sdk.mail.ModeledEmailTemplate;
import com.stormpath.sdk.provider.Provider;
import com.stormpath.sdk.provider.ProviderAccountResult;
import com.stormpath.sdk.provider.ProviderData;
import com.stormpath.sdk.query.Criteria;
import com.stormpath.sdk.query.Options;
import com.stormpath.sdk.resource.CollectionResource;
import com.stormpath.sdk.resource.Resource;
import com.stormpath.sdk.resource.ResourceException;
import com.stormpath.sdk.resource.Saveable;
import org.slf4j.Logger;
import org.slf4j.LoggerFactory;

import java.io.InputStream;
import java.lang.reflect.Field;
import java.util.ArrayList;
import java.util.Arrays;
import java.util.Collection;
import java.util.LinkedHashMap;
import java.util.List;
import java.util.Map;
import java.util.Scanner;
import java.util.Set;

import static com.stormpath.sdk.impl.api.ApiKeyParameter.*;
import static com.stormpath.sdk.impl.resource.AbstractCollectionResource.*;

/**
 * @since 0.1
 */
public class DefaultDataStore implements InternalDataStore {

    private static final Logger log = LoggerFactory.getLogger(DefaultDataStore.class);

    public static final String DEFAULT_SERVER_HOST = "api.stormpath.com";

    public static final int DEFAULT_API_VERSION = 1;

    private final RequestExecutor requestExecutor;
    private final ResourceFactory resourceFactory;
    private final MapMarshaller mapMarshaller;
    private volatile CacheManager cacheManager;
    private volatile CacheRegionNameResolver cacheRegionNameResolver;
    private final ApiKey apiKey;
    private final PropertiesFilterProcessor resourceDataFilterProcessor;
    private final PropertiesFilterProcessor queryStringFilterProcessor;
    private volatile Map<String, Enlistment> hrefMapStore;

    /**
     * @since 0.9
     */
    private final ReferenceFactory referenceFactory;

    private final String baseUrl;

    private final QueryStringFactory queryStringFactory;

    private final CacheMapInitializer cacheMapInitializer;

    /**
     * @since 1.0.RC3
     */
    public static final String USER_AGENT_STRING = UserAgent.getUserAgentString();

    public DefaultDataStore(RequestExecutor requestExecutor, ApiKey apiKey) {
        this(requestExecutor, DEFAULT_API_VERSION, apiKey);
    }

    public DefaultDataStore(RequestExecutor requestExecutor, int apiVersion, ApiKey apiKey) {
        this(requestExecutor, "https://" + DEFAULT_SERVER_HOST + "/v" + apiVersion, apiKey);
    }

    public DefaultDataStore(RequestExecutor requestExecutor, String baseUrl, ApiKey apiKey) {
        Assert.notNull(baseUrl, "baseUrl cannot be null");
        Assert.notNull(requestExecutor, "RequestExecutor cannot be null.");
        Assert.notNull(apiKey, "ApiKey cannot be null.");
        this.baseUrl = baseUrl;
        this.requestExecutor = requestExecutor;
        this.resourceFactory = new DefaultResourceFactory(this);
        this.mapMarshaller = new JacksonMapMarshaller();
        this.queryStringFactory = new QueryStringFactory();
        this.cacheManager = new DisabledCacheManager(); //disabled by default - end-user must explicitly configure caching
        this.cacheRegionNameResolver = new DefaultCacheRegionNameResolver();
        this.referenceFactory = new ReferenceFactory();
        this.hrefMapStore = new SoftHashMap<String, Enlistment>();
        this.apiKey = apiKey;
        this.cacheMapInitializer = new DefaultCacheMapInitializer();
        this.resourceDataFilterProcessor = new DefaultPropertiesFilterProcessor(Collections.toList(new ApiKeyCachePropertiesFilter(apiKey)));
        // Adding another processor for query strings because we don't want to mix
        // the processing (filtering) of the query strings with the processing of the resource properties,
        // even though they're both (resource properties and query string objects) Maps that might apply
        // to the be added to the same filter. This separation also improves requests performance.
        this.queryStringFilterProcessor = new DefaultPropertiesFilterProcessor(Collections.toList(new ApiKeyQueryPropertiesFilter()));
    }

    public void setCacheManager(CacheManager cacheManager) {
        this.cacheManager = cacheManager;
    }

    public void setCacheRegionNameResolver(CacheRegionNameResolver cacheRegionNameResolver) {
        this.cacheRegionNameResolver = cacheRegionNameResolver;
    }

    @Override
    public ApiKey getApiKey() {
        return apiKey;
    }

    @Override
    public CacheManager getCacheManager() {
        return this.cacheManager;
    }

    /* =====================================================================
       Resource Instantiation
       ===================================================================== */

    @Override
    public <T extends Resource> T instantiate(Class<T> clazz) {
        return this.resourceFactory.instantiate(clazz);
    }

    @Override
    public <T extends Resource> T instantiate(Class<T> clazz, Map<String, Object> properties) {
        return this.resourceFactory.instantiate(clazz, properties);
    }

    /* =====================================================================
       Resource Retrieval
       ===================================================================== */

    @Override
    public <T extends Resource> T getResource(String href, Class<T> clazz) {
        Assert.hasText(href, "href argument cannot be null or empty.");
        Assert.notNull(clazz, "Resource class argument cannot be null.");
        SanitizedQuery sanitized = QuerySanitizer.sanitize(href, null);
        return getResource(sanitized.getHrefWithoutQuery(), clazz, sanitized.getQuery());
    }

    @Override
    public <T extends Resource> T getResource(String href, Class<T> clazz, Map<String, Object> queryParameters) {
        SanitizedQuery sanitized = QuerySanitizer.sanitize(href, queryParameters);
        return getResource(sanitized.getHrefWithoutQuery(), clazz, sanitized.getQuery());
    }

    @Override
    public <T extends Resource> T getResource(String href, Class<T> clazz, Criteria criteria) {
        Assert.isInstanceOf(DefaultCriteria.class, criteria,
                "The " + getClass().getName() + " implementation only functions with " +
                        DefaultCriteria.class.getName() + " instances.");

        DefaultCriteria dc = (DefaultCriteria) criteria;
        QueryString qs = queryStringFactory.createQueryString(href, dc);
        return getResource(href, clazz, qs);
    }

    private <T extends Resource> T getResource(String href, Class<T> clazz, QueryString qs) {

        //need to qualify the href it to ensure our cache lookups work as expected
        //(cache key = fully qualified href):
        href = ensureFullyQualified(href);

        Map<String, ?> data = retrieveResponseValue(href, clazz, qs);

        //@since 1.0.RC3
        if (!Collections.isEmpty(data) && !CollectionResource.class.isAssignableFrom(clazz) && data.get("href") != null) {
            data = toEnlistment(data);
        }

        if (CollectionResource.class.isAssignableFrom(clazz)) {
            //only collections can support a query string constructor argument:
            return this.resourceFactory.instantiate(clazz, data, qs);
        }
        //otherwise it must be an instance resource, so use the two-arg constructor:
        return this.resourceFactory.instantiate(clazz, data);
    }

    /**
     * This method provides the ability to instruct the DataStore how to decide which class of a resource hierarchy
     * will be instantiated. For example, nowadays three {@link ProviderData} resources exists (ProviderData, FacebookProviderData and
     * GoogleProviderData). The <code>childIdProperty</code> is the property that will be used in the response as the ID to seek
     * for the proper concrete ProviderData class in the <code>idClassMap</>.
     *
     * @param href the endpoint where the request will be targeted to.
     * @param parent the root class of the Resource hierarchy (helps to validate that the idClassMap contains subclasses of it).
     * @param childIdProperty the property whose value will be used to identify the specific class in the hierarchy that we need to instantiate.
     * @param idClassMap a mapping to be able to know which class corresponds to each <code>childIdProperty</code> value.
     * @param <T> the root of the hierarchy of the Resource we want to instantiate.
     * @param <R> the sub-class of the root Resource.
     * @return
     */
    @Override
    public <T extends Resource, R extends T> R getResource(String href, Class<T> parent, String childIdProperty, Map<String, Class<? extends R>> idClassMap) {
        Assert.hasText(href, "href argument cannot be null or empty.");
        Assert.notNull(parent, "parent class argument cannot be null.");
        Assert.hasText(childIdProperty, "childIdProperty cannot be null or empty.");
        Assert.notEmpty(idClassMap, "idClassMap cannot be null or empty.");

        SanitizedQuery sanitized = QuerySanitizer.sanitize(href, null);

        return getResource(sanitized.getHrefWithoutQuery(), parent, sanitized.getQuery(), childIdProperty, idClassMap);
    }

    private <T extends Resource, R extends T> R getResource(String href, Class<T> parent, QueryString qs, String childIdProperty, Map<String, Class<? extends R>> idClassMap) {
        //need to qualify the href it to ensure our cache lookups work as expected
        //(cache key = fully qualified href):
        href = ensureFullyQualified(href);

        Map<String, ?> data = retrieveResponseValue(href, parent, qs);

        //@since 1.0.RC3
        if (!Collections.isEmpty(data) && data.get("href") != null && !CollectionResource.class.isAssignableFrom(parent)) {
            data = toEnlistment(data);
        }

        if (Collections.isEmpty(data)) {
            throw new IllegalStateException(childIdProperty + " could not be found in: " + data + ".");
        }

        Object childClassName = data.get(childIdProperty);
        Class<? extends R> childClass = idClassMap.get(childClassName);

        if(childClass == null) {
            throw new IllegalStateException("No Class mapping could be found for " + childIdProperty + ".");
        }

        if (CollectionResource.class.isAssignableFrom(childClass)) {
            //only collections can support a query string constructor argument:
            return this.resourceFactory.instantiate(childClass, data, qs);
        }
        //otherwise it must be an instance resource, so use the two-arg constructor:
        return this.resourceFactory.instantiate(childClass, data);
    }

    private Map<String, ?> retrieveResponseValue(String href, Class clazz, QueryString qs) {

        QueryString filteredQs = (QueryString) queryStringFilterProcessor.process(clazz, qs);
        Map<String, ?> data = null;
        if (isCacheRetrievalEnabled(clazz) || isApiKeyCollectionQuery(clazz, filteredQs)) {

            if (isApiKeyCollectionQuery(clazz, filteredQs)) {
                String cacheHref = new String(baseUrl + "/apiKeys/" + filteredQs.get(ID.getName()));
                Class cacheClass = com.stormpath.sdk.api.ApiKey.class;

                Map apiKeyData = getCachedValue(cacheHref, cacheClass);

                if (!Collections.isEmpty(apiKeyData)) {
                    CollectionProperties.Builder builder = new CollectionProperties.Builder()
                            .setHref(href)
                            .setOffset(filteredQs.containsKey(OFFSET.getName()) ? Integer.valueOf(filteredQs.get(OFFSET.getName())) : 0)
                            .setLimit(filteredQs.containsKey(LIMIT.getName()) ? Integer.valueOf(filteredQs.get(LIMIT.getName())) : 25)
                            .setItemsMap(apiKeyData);
                    data = builder.build();
                }
            } else {
                data = getCachedValue(href, clazz);
            }
        }

        Map<String, ?> returnResponseBody = data;
        if (Collections.isEmpty(data)) {
            //not cached - execute a request:
            Request request = createRequest(HttpMethod.GET, href, filteredQs);
            data = executeRequest(request);

            if (!Collections.isEmpty(data) && isCacheUpdateEnabled(clazz)) {
                //cache for further use:
                cache(clazz, data, filteredQs);
            }

            // Adding the ApiKeyResourcePropertiesFilter here because if the resource was cached, the ApiKeyCachePropertiesFilter
            // already took care of decrypting the api key secret to return to the user.
            // Transitory filters serve the purpose of filtering the resource properties to return to the user,
            // based on the current request.
            // For example: decrypting the api key secret to return to the user
            // with the current request content (query strings, etc.); which is why they are transitory, because they cannot
            // be added when initializing the filter (they depend on the current request).
            List<PropertiesFilter> resourceDataFilters = resourceDataFilterProcessor.getFilters();
            List<PropertiesFilter> filters = new ArrayList<PropertiesFilter>(resourceDataFilters);
            filters.add(new ApiKeyResourcePropertiesFilter(apiKey, filteredQs));
            PropertiesFilterProcessor processor = new DefaultPropertiesFilterProcessor(filters);
            returnResponseBody = processor.process(clazz, data);
        }

        return returnResponseBody;
    }


    /* =====================================================================
       Resource Persistence
       ===================================================================== */

    @SuppressWarnings("unchecked")
    @Override
    public <T extends Resource> T create(String parentHref, T resource) {

        Class<T> clazz = (Class<T>) resource.getClass();

        T returnValue = create(parentHref, resource, clazz);

        //ensure the caller's argument is updated with what is returned from the server:
        AbstractResource in = (AbstractResource) resource;
        AbstractResource ret = (AbstractResource) returnValue;
        LinkedHashMap<String, Object> props = toMap(ret, false);

        //@since 1.0.RC3
        if (!Collections.isEmpty(props) && !CollectionResource.class.isAssignableFrom(clazz) && props.get("href") != null) {
            in.setProperties(toEnlistment(props));
        } else {
            in.setProperties(props);
        }

        return (T) in;
    }

    @SuppressWarnings("unchecked")
    public <T extends Resource> T create(String parentHref, T resource, Options options) {
        Assert.isInstanceOf(DefaultOptions.class, options,
                "The " + getClass().getName() + " implementation only functions with " +
                        DefaultOptions.class.getName() + " instances.");

        DefaultOptions defaultOptions = (DefaultOptions) options;
        QueryString qs = queryStringFactory.createQueryString(parentHref, defaultOptions);

        Class<T> clazz = (Class<T>) resource.getClass();

        T returnValue = save(parentHref, resource, clazz, qs);

        //ensure the caller's argument is updated with what is returned from the server:
        AbstractResource in = (AbstractResource) resource;
        AbstractResource ret = (AbstractResource) returnValue;
        LinkedHashMap<String, Object> props = toMap(ret, false);

        //@since 1.0.RC3
        if (!Collections.isEmpty(props) && !CollectionResource.class.isAssignableFrom(clazz) && props.get("href") != null) {
            in.setProperties(toEnlistment(props));
        } else {
            in.setProperties(props);
        }

        return (T) in;
    }

    @SuppressWarnings("unchecked")
    @Override
    public <T extends Resource & Saveable> void save(T resource) {
        Assert.notNull(resource, "resource argument cannot be null.");
        Assert.isInstanceOf(AbstractResource.class, resource);
        Assert.isInstanceOf(Saveable.class, resource);

        AbstractResource aResource = (AbstractResource) resource;

        String href = aResource.getHref();
        Assert.hasLength(href, "'save' may only be called on objects that have already been " +
                "persisted and have an existing " + AbstractResource.HREF_PROP_NAME + " attribute.");

        Class<T> clazz = (Class<T>) resource.getClass();

        T returnValue = save(href, resource, clazz);

        //ensure the caller's argument is updated with what is returned from the server:
        AbstractResource ret = (AbstractResource) returnValue;
        LinkedHashMap<String, Object> props = toMap(ret, false);
        aResource.setProperties(props);
    }

    @Override
    public <T extends Resource & Saveable> void save(T resource, Options options) {
        Assert.notNull(resource, "resource argument cannot be null.");
        Assert.isInstanceOf(AbstractResource.class, resource);
        Assert.isInstanceOf(Saveable.class, resource);

        Assert.isInstanceOf(DefaultOptions.class, options,
                "The " + getClass().getName() + " implementation only functions with " +
                        DefaultOptions.class.getName() + " instances.");

        AbstractResource aResource = (AbstractResource) resource;

        String href = aResource.getHref();
        Assert.hasLength(href, "'save' may only be called on objects that have already been " +
                "persisted and have an existing " + AbstractResource.HREF_PROP_NAME + " attribute.");

        DefaultOptions defaultOptions = (DefaultOptions) options;
        QueryString qs = queryStringFactory.createQueryString(href, defaultOptions);

        Class<T> clazz = (Class<T>) resource.getClass();

        T returnValue = save(href, resource, clazz, qs);

        //ensure the caller's argument is updated with what is returned from the server:
        AbstractResource ret = (AbstractResource) returnValue;
        LinkedHashMap<String, Object> props = toMap(ret, false);
        aResource.setProperties(props);
    }

    @Override
    public <T extends Resource, R extends Resource> R create(String parentHref, T resource, Class<? extends R> returnType) {
        return save(parentHref, resource, returnType);
    }

    @Override
    public <T extends Resource & Saveable, R extends Resource> R save(T resource, Class<? extends R> returnType) {
        return save(resource.getHref(), resource, returnType);
    }

    private <T extends Resource, R extends Resource> R save(String href, T resource, Class<? extends R> returnType) {
        return save(href, resource, returnType, null);
    }

    private <T extends Resource, R extends Resource> R save(String href, T resource, Class<? extends R> returnType, QueryString qs) {
        Assert.notNull(resource, "resource argument cannot be null.");
        Assert.notNull(returnType, "returnType class cannot be null.");
        Assert.isInstanceOf(AbstractResource.class, resource);

        href = ensureFullyQualified(href);

        AbstractResource abstractResource = (AbstractResource) resource;

        LinkedHashMap<String, Object> props = toMap(abstractResource, true);

        String bodyString = mapMarshaller.marshal(props);

        StringInputStream body = new StringInputStream(bodyString);
        long length = body.available();

        QueryString filteredQs = (QueryString) queryStringFilterProcessor.process(returnType, qs);
        Request request = new DefaultRequest(HttpMethod.POST, href, filteredQs, null, body, length);

        Response response = executeRequestGetFullResponse(request);
        Map<String, Object> responseBody = getBodyFromSuccessfulResponse(response);

        //since 1.0.beta: provider's account creation status (whether it is new or not) is returned in the HTTP response
        //status. The resource factory does not provide a way to pass such information when instantiating a resource. Thus,
        //after the resource has been instantiated we are going to manipulate it before returning it in order to set the
        //"is new" status
        int responseStatus = response.getHttpStatus();
        if (ProviderAccountResult.class.isAssignableFrom(returnType) && (responseStatus == 200 || responseStatus == 201)) {
            if(responseStatus == 200) { //is not a new account
                responseBody.put("isNewAccount", false);
            } else {
                responseBody.put("isNewAccount", true);
            }
        }

        // Filter resource properties to return to the user, based on the current request.
        // For example: decrypting the api key secret to return to the user
        // with the current request content (query strings, etc.); which is why they are transitory, because they cannot
        // be added when initializing the filter (they depend on the current request).
        List<PropertiesFilter> resourceDataFilters = resourceDataFilterProcessor.getFilters();
        List<PropertiesFilter> filters = new ArrayList<PropertiesFilter>(resourceDataFilters);
        filters.add(new ApiKeyResourcePropertiesFilter(apiKey, filteredQs));
        PropertiesFilterProcessor processor = new DefaultPropertiesFilterProcessor(filters);
        Map<String,?> returnResponseBody = processor.process(returnType, responseBody);

        if (Collections.isEmpty(responseBody)) {
            return null;
        }

        //asserts invariant given that we should have returned if the responseBody is null or empty:
        assert responseBody != null && !responseBody.isEmpty() : "Response body must be non-empty.";

<<<<<<< HEAD
        //since 1.0.RC3 RC: uncaching boolean hack. EmailVerificationToken. See: https://github.com/stormpath/stormpath-sdk-java/issues/60
        boolean doNotCache = resource instanceof EmailVerificationToken && returnType.equals(Account.class);
        if (!doNotCache) {
            //since 1.0.RC4: uncaching boolean hack. PasswordResetToken. See: https://github.com/stormpath/stormpath-sdk-java/issues/132
            doNotCache = resource instanceof PasswordResetToken && PasswordResetToken.class.isAssignableFrom(returnType);
=======
        //since 1.0.RC3 RC: emailVerification boolean hack. See: https://github.com/stormpath/stormpath-sdk-java/issues/60
        boolean emailVerification = resource instanceof EmailVerificationToken && returnType.equals(Account.class);
        //since 1.0.RC4 : fix for https://github.com/stormpath/stormpath-sdk-java/issues/140 where Account remains disabled after
        //successful verification due to an outdated `Account` state in the cache.
        if (emailVerification && isCachingEnabled()) {
            Cache cache = getCache(Account.class);
            String accountHref = (String) responseBody.get(HREF_PROP_NAME);
            if (Strings.hasText(accountHref)) {
                cache.remove(accountHref);
            }
>>>>>>> 9030dd89
        }

        if (isCacheUpdateEnabled(returnType) && !doNotCache) {
            //@since 1.0.RC3: Let's first check if the response is an actual Resource (meaning, that it has an href property)
            if (Strings.hasText((String)returnResponseBody.get(HREF_PROP_NAME))) {
                //@since 1.0.RC3: ProviderAccountResult is both a Resource and has an href property, but it must not be cached
                if (!returnType.isAssignableFrom(ProviderAccountResult.class)) {
                    cache(returnType, responseBody, filteredQs);
                }
            }
        }

        //since 0.9.2: custom data quick fix for https://github.com/stormpath/stormpath-sdk-java/issues/30
        //If the resource saved has nested custom data, and any custom data was specified when saving the resource,
        //we need to ensure that the custom data is cached properly since it won't be returned by the server by
        //default.  There is probably a much cleaner OO way of doing this, but it wasn't worth it at impl time to
        //find a smoother way.  Helper methods have been marked as private to indicate that this shouldn't be used as
        //a dependency in case we choose to implement a cleaner way later.
        if (resource instanceof AbstractExtendableInstanceResource && isCacheUpdateEnabled(CustomData.class)) {
            cacheNestedCustomData(href, props);
        }

        //@since 1.0.RC3
        if (!Collections.isEmpty(returnResponseBody) && returnResponseBody.get("href") != null) {
            returnResponseBody = toEnlistment(returnResponseBody);
        }

        return resourceFactory.instantiate(returnType, returnResponseBody);
    }

    /**
     * Helps fix <a href="https://github.com/stormpath/stormpath-sdk-java/issues/30">Issue #30</a>.
     * <p/>
     * This implementation ensures that if custom data is nested inside an AbstractExtendableInstanceResource (an
     * Account, Group, Directory, Application or Tenant) and that AbstractExtendableInstanceResource is saved, that the
     * nested custom data submitted and saved to the server is also updated in any local cache.
     * <p/>
     * Ordinarily, only the object returned from the server response (The AbstractExtendableInstanceResource) is cached.
     * When updating objects, any nested objects are not returned from the server, so we have to do this preemptively
     * ourselves.
     * <p/>
     * The preemtive insert on save is more efficient than, say, adding an expand=customData query parameter to the
     * href when issuing the request: the returned customData might be huge (up to 10 Megabytes), so by pre-emptively
     * caching upon a successful parent save, we avoid pulling across custom data across the wire for only caching
     * purposes.
     *
     * @param directoryEntityHref the href of the directory entity is being was saved
     * @param props               the directory entity's properties being saved
     * @since 0.9.2
     */
    @SuppressWarnings("unchecked")
    private void cacheNestedCustomData(String directoryEntityHref, Map<String, Object> props) {
        Map<String, Object> customData = (Map<String, Object>) props.get(AbstractExtendableInstanceResource.CUSTOM_DATA.getName());

        if (customData != null) {
            customData.remove(AbstractResource.HREF_PROP_NAME); //we remove it here for ordering reasons (see below)
        }

        if (Collections.isEmpty(customData)) {
            return;
        }

        assert customData != null;

        Map<String, Object> customDataToCache = new LinkedHashMap<String, Object>();
        String customDataHref = directoryEntityHref + "/customData";
        customDataToCache.put(AbstractResource.HREF_PROP_NAME, customDataHref); //ensure first in order

        Map<String, ?> existingCustomData = getCachedValue(customDataHref, CustomData.class);
        if (!Collections.isEmpty(existingCustomData)) {
            existingCustomData.remove(AbstractResource.HREF_PROP_NAME);
            customDataToCache.putAll(existingCustomData); //put what already exists first
        }
        customDataToCache.putAll(customData); //overwrite or add what was specified during the save operation

        cache(CustomData.class, customDataToCache, null);
    }

    /* =====================================================================
       Resource Deletion
       ===================================================================== */

    @Override
    public <T extends Resource> void delete(T resource) {
        Assert.notNull(resource, "resource argument cannot be null.");
        Assert.isInstanceOf(AbstractResource.class, resource);

        AbstractResource abstractResource = (AbstractResource) resource;
        String href = abstractResource.getHref();

        uncache(abstractResource);

        Request request = createRequest(HttpMethod.DELETE, href, null);
        executeRequest(request);
    }

    @Override
    public <T extends Resource> void deleteResourceProperty(T resource, String propertyName) {
        Assert.notNull(resource, "resource argument cannot be null.");
        Assert.isInstanceOf(AbstractResource.class, resource);
        Assert.hasText(propertyName, "propertyName cannot be null or empty.");

        AbstractResource abstractResource = (AbstractResource) resource;
        String href = abstractResource.getHref();
        href = href + "/" + propertyName;

        uncache(abstractResource);

        Request request = createRequest(HttpMethod.DELETE, href, null);
        executeRequest(request);
    }

    /* =====================================================================
       Resource Caching
       ===================================================================== */

    /**
     * @since 0.8
     */
    public boolean isCachingEnabled() {
        return this.cacheManager != null && !(this.cacheManager instanceof DisabledCacheManager);
    }

    /**
     * @since 0.8
     */
    private <T extends Resource> boolean isCacheRetrievalEnabled(Class<T> clazz) {
        //we currently don't cache CollectionResources themselves (only their internal instance resources).  So we
        //return false in this case so a new cache region isn't auto created unnecessarily
        //(cacheManager.getCache(name) will auto-create a region if called and it does not yet exist)
        return isCachingEnabled() && !CollectionResource.class.isAssignableFrom(clazz);
    }

    /**
     * @since 0.8
     */
    private <T extends Resource> boolean isCacheUpdateEnabled(Class<T> clazz) {
        //we _do_ allow the cache to be updated with data associated with a collection resource.  The collection
        //resource itself won't be cached, but any of its nested instance resources will be.
        return isCachingEnabled();
    }

    /**
     * Quick fix for <a href="https://github.com/stormpath/stormpath-sdk-java/issues/17">Issue #17</a>.
     *
     * @since 0.8.1
     */
    private boolean isDirectlyCacheable(Class<? extends Resource> clazz, Map<String, ?> data) {

        return isCachingEnabled() &&

                !Collections.isEmpty(data) &&

                //Authentication results (currently) do not have an 'href' attribute, as it was not expected to support
                // GET requests.  This will be resolved within Stormpath, but this is a fix for the SDK for now (for
                // Issue #17).  They are not directly cacheable, but any materialized references they contain are:
                data.get(AbstractResource.HREF_PROP_NAME) != null &&

                //we don't cache collection resources at the moment (only the instances inside them):
                !CollectionResource.class.isAssignableFrom(clazz);
    }

    /**
     * @since 0.8
     */
    @SuppressWarnings("unchecked")
    private void cache(Class<? extends Resource> clazz, Map<String, ?> data, QueryString queryString) {
        if (!isCachingEnabled()) {
            return;
        }

        Assert.notEmpty(data, "Resource data cannot be null or empty.");
        String href = (String) data.get(AbstractResource.HREF_PROP_NAME);

        if (isDirectlyCacheable(clazz, data)) {
            Assert.notNull(href, "Resource data must contain an '" + AbstractResource.HREF_PROP_NAME + "' attribute.");
            Assert.isTrue(data.size() > 1,
                    "Resource data must be materialized to be cached (need more than just an '" +
                            AbstractResource.HREF_PROP_NAME + "' attribute).");
        }

        Map<String, Object> toCache = cacheMapInitializer.initialize(clazz, data, queryString);

        if (CustomData.class.isAssignableFrom(clazz)) {
            Cache cache = getCache(clazz);
            cache.put(href, toCache);
            return;
        }

        for (Map.Entry<String, ?> entry : data.entrySet()) {
            String name = entry.getKey();
            Object value = entry.getValue();

            boolean isDefaultModelMap = ModeledEmailTemplate.class.isAssignableFrom(clazz) && name.equals("defaultModel");
            //Since defaultModel is a map, the DataStore thinks it is a Resource. This causes the code to crash later one as Resources
            //do need to have an href property
            if (isDefaultModelMap) {
                value = new LinkedHashMap<String, Object>((Map) value);
            }

            if (value instanceof Map && !isDefaultModelMap) {
                //the value is a resource reference
                Map<String, ?> nested = (Map<String, ?>) value;

                Assert.notEmpty(nested, "Resource references are expected to be complex objects with at least an '" +
                        AbstractResource.HREF_PROP_NAME + "' property.");
                Assert.notNull(nested.get(AbstractResource.HREF_PROP_NAME),
                        "Resource references must have an '" + AbstractResource.HREF_PROP_NAME + "' attribute.");

                if (isMaterialized(nested)) {
                    //If there is more than one attribute (more than just 'href') it is not just a simple reference
                    //anymore - it has been materialized to its full set of attributes.  Because we have a full
                    //materialized resource, we need to recursively cache it (and any of its referenced materialized
                    //resources) and so on.

                    //find the type of object this attribute name represents:
                    Property property = getPropertyDescriptor(clazz, name);
                    Assert.isTrue(property instanceof ResourceReference,
                            "It is expected that only ResourceReference properties are complex objects.");

                    //cache this materialized reference:
                    cache(property.getType(), nested, queryString);

                    //Because the materialized reference has now been cached, we don't need to store
                    //all of its properties again in the 'toCache' instance.  Instead, we just want to store
                    //an unmaterialized reference (a Map with just the 'href' attribute).
                    //If the a caller attempts to materialize the reference, we will hit the cached version and
                    //use that data instead of issuing a request.
                    value = this.referenceFactory.createReference(name, nested);
                }
            } else if (value instanceof Collection) { //array property, i.e. the 'items' collection resource property
                Collection c = (Collection) value;
                //We don't currently cache collection attributes; only the instances they contain.  Create a new
                //collection that has only references, caching any materialized references in the process:
                List list = new ArrayList(c.size());

                //if the values in the collection are materialized, we need to cache that materialized reference.
                //If the value is not materialized, we don't do anything.

                //find the type of objects this collection contains:
                Property property = getPropertyDescriptor(clazz, name);
                Assert.isTrue(property instanceof ArrayProperty,
                        "It is expected that only ArrayProperty properties represent collection items.");

                ArrayProperty itemsProperty = ArrayProperty.class.cast(property);
                Class itemType = itemsProperty.getType();

                for (Object o : c) {
                    Object element = o;
                    if (o instanceof Map) {
                        Map referenceData = (Map) o;
                        if (isMaterialized(referenceData)) {
                            cache(itemType, referenceData, queryString);
                            element = this.referenceFactory.createReference(referenceData);
                        }
                    }
                    list.add(element);
                }

                value = list;
            }

            if (!DefaultAccount.PASSWORD.getName().equals(name)) { //don't cache sensitive data
                toCache.put(name, value);
            }
        }

        //we don't cache collection resources at the moment (only the instances inside them):
        if (isDirectlyCacheable(clazz, toCache)) {
            Cache cache = getCache(clazz);
            cache.put(href, toCache);
        }
    }

    /**
     * @since 0.8
     */
    private boolean isMaterialized(Map<String, ?> props) {
        return props != null && props.get(AbstractResource.HREF_PROP_NAME) != null && props.size() > 1;
    }

    /**
     * @since 0.8
     */
    private <T extends Resource> Property getPropertyDescriptor(Class<T> clazz, String propertyName) {
        Map<String, Property> descriptors = getPropertyDescriptors(clazz);
        return descriptors.get(propertyName);
    }

    /**
     * @since 0.8
     */
    @SuppressWarnings("unchecked")
    private <T extends Resource> Map<String, Property> getPropertyDescriptors(Class<T> clazz) {
        Class implClass = DefaultResourceFactory.getImplementationClass(clazz);
        try {
            Field field = implClass.getDeclaredField("PROPERTY_DESCRIPTORS");
            field.setAccessible(true);
            return (Map<String, Property>) field.get(null);
        } catch (Exception e) {
            throw new IllegalStateException("Unable to access PROPERTY_DESCRIPTORS static field on implementation class " + clazz.getName(), e);
        }
    }

    /**
     * @since 0.8
     */
    private <T extends Resource> Map<String, ?> getCachedValue(String href, Class<T> clazz) {
        Assert.hasText(href, "href argument cannot be null or empty.");
        Assert.notNull(clazz, "Class argument cannot be null.");
        Cache<String, Map<String, ?>> cache = getCache(clazz);

        Map<String, ?> cachedValue = cache.get(href);

        cachedValue = resourceDataFilterProcessor.process(clazz, cachedValue);

        return cachedValue;
    }

    /**
     * @since 0.8
     */
    @SuppressWarnings("unchecked")
    private <T extends Resource> void uncache(T resource) {
        Assert.notNull(resource, "Resource argument cannot be null.");
        Cache cache = getCache(resource.getClass());
        String href = resource.getHref();
        cache.remove(href);
    }

    /**
     * @since 0.8
     */
    public <T> Cache<String, Map<String, ?>> getCache(Class<T> clazz) {
        Assert.notNull(clazz, "Class argument cannot be null.");
        String cacheRegionName = this.cacheRegionNameResolver.getCacheRegionName((Class) clazz);
        return this.cacheManager.getCache(cacheRegionName);
    }

    private LinkedHashMap<String, Object> toMap(final AbstractResource resource, boolean partialUpdate) {

        Set<String> propNames;

        if (partialUpdate) {
            propNames = resource.getUpdatedPropertyNames();
        } else {
            propNames = resource.getPropertyNames();
        }

        LinkedHashMap<String, Object> props = new LinkedHashMap<String, Object>(propNames.size());

        for (String propName : propNames) {
            Object value = resource.getProperty(propName);
            value = toMapValue(resource, propName, value, partialUpdate);
            props.put(propName, value);
        }

        return props;
    }

    //since 0.9.2
    private Object toMapValue(final AbstractResource resource, final String propName, Object value, boolean partialUpdate) {
        if (resource instanceof CustomData) {
            //no sanitization: CustomData resources retain their values as-is:
            return value;
        }

        if (value instanceof CustomData || value instanceof ProviderData || value instanceof Provider) {
            if (partialUpdate) {
                Assert.isInstanceOf(AbstractResource.class, value);

                AbstractResource abstractResource = (AbstractResource) value;
                Set<String> updatedPropertyNames = abstractResource.getUpdatedPropertyNames();

                LinkedHashMap<String, Object> properties =
                        new LinkedHashMap<String, Object>(Collections.size(updatedPropertyNames));

                for (String updatedCustomPropertyName : updatedPropertyNames) {
                    Object object = abstractResource.getProperty(updatedCustomPropertyName);
                    properties.put(updatedCustomPropertyName, object);
                }

                value = properties;
            }

            return value;
        }

        if (value instanceof Map) {
            //Since defaultModel is a map, the DataStore thinks it is a Resource. This causes the code to crash later one as Resources
            //do need to have an href property
            if (resource instanceof ModeledEmailTemplate && propName.equals("defaultModel")) {
                return value;
            } else {
                //if the property is a reference, don't write the entire object - just the href will do:
                //TODO need to change this to write the entire object because this code defeats the purpose of entity expansion
                //     when this code gets called (returning the reference instead of the whole object that is returned from Stormpath)
                return this.referenceFactory.createReference(propName, (Map) value);
            }
        }

        if (value instanceof Resource) {
            return this.referenceFactory.createReference(propName, (Resource) value);
        }

        return value;
    }

    private Request createRequest(HttpMethod method, String href, Map<String, ?> queryParams) {
        Assert.notNull(href, "href argument cannot be null.");
        href = ensureFullyQualified(href);
        QueryString qs = queryStringFactory.createQueryString(queryParams);
        return new DefaultRequest(method, href, qs);
    }

    /**
     * @since 1.0.beta
     */
    @SuppressWarnings("unchecked")
    private Map<String, Object> executeRequest(Request request) {
        Response response = executeRequestGetFullResponse(request);
        return getBodyFromSuccessfulResponse(response);
    }

    /**
     * @since 1.0.beta
     */
    private Response executeRequestGetFullResponse(Request request) {
        applyDefaultRequestHeaders(request);

        Response response = this.requestExecutor.executeRequest(request);
        log.trace("Executed HTTP request.");

        if (response.isError()) {
            String body;
            Map<String, Object> mapBody = null;
            if (response.hasBody()) {
                body = toString(response.getBody());
                log.trace("Obtained response body: \n{}", body);
                mapBody = mapMarshaller.unmarshal(body);
            }
            DefaultError error = new DefaultError(mapBody);
            throw new ResourceException(error);
        }

        return response;
    }

    /**
     * @since 1.0.beta
     */
    private Map<String, Object> getBodyFromSuccessfulResponse(Response response) {
        String body = null;

        if (response.hasBody()) {
            body = toString(response.getBody());
        }

        Map<String, Object> mapBody = null;

        if (body != null) {
            log.trace("Obtained response body: \n{}", body);
            mapBody = mapMarshaller.unmarshal(body);
        }

        return mapBody;
    }


    protected void applyDefaultRequestHeaders(Request request) {
        request.getHeaders().setAccept(Arrays.asList(MediaType.APPLICATION_JSON));
        request.getHeaders().set("User-Agent", USER_AGENT_STRING);
        if (request.getBody() != null) {
            //this data store currently only deals with JSON messages:
            request.getHeaders().setContentType(MediaType.APPLICATION_JSON);
        }
    }

    /**
     * @since 0.8
     */
    protected String ensureFullyQualified(String href) {
        String value = href;
        if (!isFullyQualified(href)) {
            value = qualify(href);
        }
        return value;
    }

    protected boolean isFullyQualified(String href) {
        return href.toLowerCase().startsWith("http");
    }

    protected String qualify(String href) {
        StringBuilder sb = new StringBuilder(this.baseUrl);
        if (!href.startsWith("/")) {
            sb.append("/");
        }
        sb.append(href);
        return sb.toString();
    }

    private static String toString(InputStream is) {
        try {
            return new Scanner(is, "UTF-8").useDelimiter("\\A").next();
        } catch (java.util.NoSuchElementException e) {
            return null;
        }
    }

    /**
     *
     * @since 1.0.RC
     */
    private boolean isApiKeyCollectionQuery(Class clazz, QueryString qs) {
        return ApiKeyList.class.isAssignableFrom(clazz) && qs != null && qs.containsKey(ID.getName());
    }

    /**
     * Fix for https://github.com/stormpath/stormpath-sdk-java/issues/47. Data map is now shared among all
     * Resource instances referencing the same Href.
     * @since 1.0.RC3
     */
    private Enlistment toEnlistment(Map data) {
        Enlistment enlistment;
        Object responseHref = data.get("href");
        if (this.hrefMapStore.containsKey(responseHref)) {
            enlistment = this.hrefMapStore.get(responseHref);
            enlistment.setProperties((Map<String, Object>) data);
        } else {
            enlistment = new Enlistment((Map<String, Object>) data);
            this.hrefMapStore.put((String) responseHref, enlistment);
        }
        return enlistment;
    }
}<|MERGE_RESOLUTION|>--- conflicted
+++ resolved
@@ -513,13 +513,6 @@
         //asserts invariant given that we should have returned if the responseBody is null or empty:
         assert responseBody != null && !responseBody.isEmpty() : "Response body must be non-empty.";
 
-<<<<<<< HEAD
-        //since 1.0.RC3 RC: uncaching boolean hack. EmailVerificationToken. See: https://github.com/stormpath/stormpath-sdk-java/issues/60
-        boolean doNotCache = resource instanceof EmailVerificationToken && returnType.equals(Account.class);
-        if (!doNotCache) {
-            //since 1.0.RC4: uncaching boolean hack. PasswordResetToken. See: https://github.com/stormpath/stormpath-sdk-java/issues/132
-            doNotCache = resource instanceof PasswordResetToken && PasswordResetToken.class.isAssignableFrom(returnType);
-=======
         //since 1.0.RC3 RC: emailVerification boolean hack. See: https://github.com/stormpath/stormpath-sdk-java/issues/60
         boolean emailVerification = resource instanceof EmailVerificationToken && returnType.equals(Account.class);
         //since 1.0.RC4 : fix for https://github.com/stormpath/stormpath-sdk-java/issues/140 where Account remains disabled after
@@ -530,8 +523,10 @@
             if (Strings.hasText(accountHref)) {
                 cache.remove(accountHref);
             }
->>>>>>> 9030dd89
-        }
+        }
+
+        //since 1.0.RC4: uncaching boolean hack. PasswordResetToken. See: https://github.com/stormpath/stormpath-sdk-java/issues/132
+        boolean doNotCache = (resource instanceof PasswordResetToken && PasswordResetToken.class.isAssignableFrom(returnType)) || emailVerification;
 
         if (isCacheUpdateEnabled(returnType) && !doNotCache) {
             //@since 1.0.RC3: Let's first check if the response is an actual Resource (meaning, that it has an href property)
