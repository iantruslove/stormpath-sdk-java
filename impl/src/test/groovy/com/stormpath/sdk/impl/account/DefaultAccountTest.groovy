--- conflicted
+++ resolved
@@ -58,7 +58,7 @@
 
         def propertyDescriptors = defaultAccount.getPropertyDescriptors()
 
-        assertEquals(propertyDescriptors.size(), 15)
+        assertEquals(propertyDescriptors.size(), 16)
 
         assertTrue(propertyDescriptors.get("username") instanceof StringProperty)
         assertTrue(propertyDescriptors.get("email") instanceof StringProperty)
@@ -74,11 +74,8 @@
         assertTrue(propertyDescriptors.get("tenant") instanceof ResourceReference && propertyDescriptors.get("tenant").getType().equals(Tenant))
         assertTrue(propertyDescriptors.get("groups") instanceof CollectionReference && propertyDescriptors.get("groups").getType().equals(GroupList))
         assertTrue(propertyDescriptors.get("groupMemberships") instanceof CollectionReference && propertyDescriptors.get("groupMemberships").getType().equals(GroupMembershipList))
-<<<<<<< HEAD
         assertTrue(propertyDescriptors.get("apiKeys") instanceof CollectionReference && propertyDescriptors.get("apiKeys").getType().equals(ApiKeyList))
-=======
         assertTrue(propertyDescriptors.get("providerData") instanceof ResourceReference && propertyDescriptors.get("providerData").getType().equals(ProviderData))
->>>>>>> 0733e8ec
     }
 
     @Test
@@ -91,7 +88,8 @@
                           tenant: [href: "https://api.stormpath.com/v1/tenants/jdhrgojeorigjj09etiij"],
                           groups: [href: "https://api.stormpath.com/v1/accounts/iouertnw48ufsjnsDFSf/groups"],
                           groupMemberships: [href: "https://api.stormpath.com/v1/accounts/iouertnw48ufsjnsDFSf/groupMemberships"],
-                          providerData: [href: "https://api.stormpath.com/v1/accounts/iouertnw48ufsjnsDFSf/providerData"]]
+                          providerData: [href: "https://api.stormpath.com/v1/accounts/iouertnw48ufsjnsDFSf/providerData"],
+                          apiKeys: [href: "https://api.stormpath.com/v1/accounts/iouertnw48ufsjnsDFSf/apiKeys"]]
 
         def internalDataStore = createStrictMock(InternalDataStore)
         def defaultAccount = new DefaultAccount(internalDataStore, properties)
