--- conflicted
+++ resolved
@@ -513,7 +513,7 @@
         verify dataStore, accountStore, group, accountStoreMappings, iterator, accountStoreMapping, newAccountStoreMapping
     }
 
-    //@since 1.0.RC
+    //@since 1.0.beta
     @Test
     void testGetAccount() {
 
@@ -543,7 +543,6 @@
         verify(internalDataStore, providerAccountResultHelper, providerAccountResult)
     }
 
-<<<<<<< HEAD
     /**
      * @since 1.0.RC
      */
@@ -630,9 +629,6 @@
     }
 
     //@since 1.0.beta
-=======
-    //@since 1.0.RC
->>>>>>> b227d3c9
     static class ProviderAccountAccessEquals implements IArgumentMatcher {
 
         private ProviderAccountAccess expected
