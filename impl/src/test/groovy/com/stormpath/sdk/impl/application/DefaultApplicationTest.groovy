--- conflicted
+++ resolved
@@ -19,7 +19,6 @@
 import com.stormpath.sdk.application.ApplicationStatus
 import com.stormpath.sdk.authc.AuthenticationResult
 import com.stormpath.sdk.authc.UsernamePasswordRequest
-import com.stormpath.sdk.group.CreateGroupRequest
 import com.stormpath.sdk.group.Group
 import com.stormpath.sdk.group.GroupCriteria
 import com.stormpath.sdk.group.GroupList
@@ -28,7 +27,6 @@
 import com.stormpath.sdk.impl.authc.BasicLoginAttempt
 import com.stormpath.sdk.impl.authc.DefaultBasicLoginAttempt
 import com.stormpath.sdk.impl.ds.InternalDataStore
-import com.stormpath.sdk.impl.group.DefaultCreateGroupRequest
 import com.stormpath.sdk.impl.group.DefaultGroupList
 import com.stormpath.sdk.impl.resource.CollectionReference
 import com.stormpath.sdk.impl.resource.ResourceReference
@@ -54,7 +52,7 @@
 
         def propertyDescriptors = defaultApplication.getPropertyDescriptors()
 
-        assertEquals( propertyDescriptors.size(), 7)
+        assertEquals(propertyDescriptors.size(), 7)
 
         assertTrue(propertyDescriptors.get("name") instanceof StringProperty)
         assertTrue(propertyDescriptors.get("description") instanceof StringProperty)
@@ -69,10 +67,10 @@
     void testMethods() {
 
         def properties = [href: "https://api.stormpath.com/v1/applications/jefoifj93riu23ioj",
-                          tenant: [href: "https://api.stormpath.com/v1/tenants/jaef0wq38ruojoiadE"],
-                          accounts: [href: "https://api.stormpath.com/v1/applications/jefoifj93riu23ioj/accounts"],
-                          groups: [href: "https://api.stormpath.com/v1/applications/jefoifj93riu23ioj/groups"],
-                          passwordResetTokens: [href: "https://api.stormpath.com/v1/applications/jefoifj93riu23ioj/passwordResetTokens"]]
+                tenant: [href: "https://api.stormpath.com/v1/tenants/jaef0wq38ruojoiadE"],
+                accounts: [href: "https://api.stormpath.com/v1/applications/jefoifj93riu23ioj/accounts"],
+                groups: [href: "https://api.stormpath.com/v1/applications/jefoifj93riu23ioj/groups"],
+                passwordResetTokens: [href: "https://api.stormpath.com/v1/applications/jefoifj93riu23ioj/passwordResetTokens"]]
 
         def internalDataStore = createStrictMock(InternalDataStore)
 
@@ -110,13 +108,13 @@
 
         def account = createStrictMock(Account)
         def innerProperties = [href: properties.passwordResetTokens.href + "/bwehiuwehfiwuh4huj",
-                               account: [href: "https://api.stormpath.com/v1/accounts/wewjheu824rWEFEjgy"]]
+                account: [href: "https://api.stormpath.com/v1/accounts/wewjheu824rWEFEjgy"]]
         def defaultPassResetToken = new DefaultPasswordResetToken(internalDataStore)
         expect(internalDataStore.instantiate(PasswordResetToken)).andReturn(defaultPassResetToken)
         expect(internalDataStore.create(properties.passwordResetTokens.href, defaultPassResetToken)).andReturn(new DefaultPasswordResetToken(internalDataStore, innerProperties))
         expect(internalDataStore.instantiate(Account, innerProperties.account)).andReturn(account)
 
-        expect(internalDataStore.instantiate(PasswordResetToken, [href: properties.passwordResetTokens.href + "/token"]))andReturn(new DefaultPasswordResetToken(internalDataStore, innerProperties))
+        expect(internalDataStore.instantiate(PasswordResetToken, [href: properties.passwordResetTokens.href + "/token"])) andReturn(new DefaultPasswordResetToken(internalDataStore, innerProperties))
         expect(internalDataStore.instantiate(Account, innerProperties.account)).andReturn(account)
 
         def authenticationResult = createStrictMock(AuthenticationResult)
@@ -159,11 +157,7 @@
     }
 
     @Test
-<<<<<<< HEAD
-    void testCreateGroupWithRequest() {
-=======
     void testCreateAccountWithDefaultCreateAccountRequest() {
->>>>>>> 86b057d5
 
         def properties = [href: "https://api.stormpath.com/v1/applications/jefoifj93riu23ioj",
                 tenant: [href: "https://api.stormpath.com/v1/tenants/jaef0wq38ruojoiadE"],
@@ -172,41 +166,7 @@
                 passwordResetTokens: [href: "https://api.stormpath.com/v1/applications/jefoifj93riu23ioj/passwordResetTokens"]]
 
         def internalDataStore = createStrictMock(InternalDataStore)
-<<<<<<< HEAD
-        def request = createStrictMock(DefaultCreateGroupRequest)
-        def group = createStrictMock(Group)
-        def groupList = createStrictMock(GroupList)
-        def returnedGroup = createStrictMock(Group)
-
-        def defaultApplication = new DefaultApplication(internalDataStore, properties)
-
-        expect(request.getGroup()).andReturn(group)
-        expect(internalDataStore.instantiate(GroupList, [href:"https://api.stormpath.com/v1/applications/jefoifj93riu23ioj/groups"])).andReturn(groupList)
-        expect(groupList.getHref()).andReturn("https://api.stormpath.com/v1/applications/jefoifj93riu23ioj/groups")
-        expect(internalDataStore.create("https://api.stormpath.com/v1/applications/jefoifj93riu23ioj/groups", group)).andReturn(returnedGroup)
-
-        replay internalDataStore, request, group, groupList, returnedGroup
-
-        assertEquals(defaultApplication.createGroup(request), returnedGroup)
-
-        verify internalDataStore, request, group, groupList, returnedGroup
-    }
-
-    @Test
-    void testCreateGroupWithGroup() {
-
-        def group = createStrictMock(Group)
-        def partiallyMockedDefaultApplication = createMockBuilder(DefaultApplication.class)
-                .addMockedMethod("createGroup", CreateGroupRequest).createMock();
-
-        expect(partiallyMockedDefaultApplication.createGroup((CreateGroupRequest)EasyMock.anyObject())).andReturn(group)
-
-        replay partiallyMockedDefaultApplication, group
-
-        assertEquals(partiallyMockedDefaultApplication.createGroup(group), group)
-
-        verify partiallyMockedDefaultApplication, group
-=======
+
         def request = createStrictMock(CreateAccountRequest)
         def account = createStrictMock(Account)
         def accountList = createStrictMock(AccountList)
@@ -216,7 +176,7 @@
 
         expect(request.getAccount()).andReturn(account)
         expect(request.isRegistrationWorkflowOptionSpecified()).andReturn(false)
-        expect(internalDataStore.instantiate(AccountList, [href:"https://api.stormpath.com/v1/applications/jefoifj93riu23ioj/accounts"])).andReturn(accountList)
+        expect(internalDataStore.instantiate(AccountList, [href: "https://api.stormpath.com/v1/applications/jefoifj93riu23ioj/accounts"])).andReturn(accountList)
         expect(accountList.getHref()).andReturn("https://api.stormpath.com/v1/applications/jefoifj93riu23ioj/accounts")
 
         expect(internalDataStore.create("https://api.stormpath.com/v1/applications/jefoifj93riu23ioj/accounts", account)).andReturn(returnedAccount)
@@ -248,7 +208,7 @@
         expect(request.getAccount()).andReturn(account)
         expect(request.isRegistrationWorkflowOptionSpecified()).andReturn(true)
         expect(request.isRegistrationWorkflowEnabled()).andReturn(false)
-        expect(internalDataStore.instantiate(AccountList, [href:"https://api.stormpath.com/v1/applications/jefoifj93riu23ioj/accounts"])).andReturn(accountList)
+        expect(internalDataStore.instantiate(AccountList, [href: "https://api.stormpath.com/v1/applications/jefoifj93riu23ioj/accounts"])).andReturn(accountList)
         expect(accountList.getHref()).andReturn("https://api.stormpath.com/v1/applications/jefoifj93riu23ioj/accounts")
 
         expect(internalDataStore.create("https://api.stormpath.com/v1/applications/jefoifj93riu23ioj/accounts?registrationWorkflowEnabled=false", account)).andReturn(returnedAccount)
@@ -267,14 +227,48 @@
         def partiallyMockedDefaultApplication = createMockBuilder(DefaultApplication.class)
                 .addMockedMethod("createAccount", CreateAccountRequest).createMock();
 
-        expect(partiallyMockedDefaultApplication.createAccount((CreateAccountRequest)EasyMock.anyObject())).andReturn(account)
+        expect(partiallyMockedDefaultApplication.createAccount((CreateAccountRequest) EasyMock.anyObject())).andReturn(account)
 
         replay partiallyMockedDefaultApplication, account
 
         assertEquals(partiallyMockedDefaultApplication.createAccount(account), account)
 
         verify partiallyMockedDefaultApplication, account
->>>>>>> 86b057d5
+    }
+
+    @Test(expectedExceptions = IllegalArgumentException)
+    void testCreateGroupWithNullArgument() {
+        def app = new DefaultApplication(createStrictMock(InternalDataStore))
+        app.createGroup(null)
+    }
+
+    @Test
+    void testCreateGroup() {
+
+        def properties = [href: "https://api.stormpath.com/v1/applications/jefoifj93riu23ioj",
+                tenant: [href: "https://api.stormpath.com/v1/tenants/jaef0wq38ruojoiadE"],
+                accounts: [href: "https://api.stormpath.com/v1/applications/jefoifj93riu23ioj/accounts"],
+                groups: [href: "https://api.stormpath.com/v1/applications/jefoifj93riu23ioj/groups"],
+                passwordResetTokens: [href: "https://api.stormpath.com/v1/applications/jefoifj93riu23ioj/passwordResetTokens"]]
+
+        def dataStore = createStrictMock(InternalDataStore)
+        def groupList = createStrictMock(GroupList)
+        def group = createStrictMock(Group)
+
+        def app = new DefaultApplication(dataStore, properties)
+
+        expect(dataStore.instantiate(eq(GroupList.class), eq([href:properties.groups.href]))).andReturn(groupList)
+        expect(groupList.getHref()).andReturn(properties.groups.href)
+
+        expect(dataStore.create(eq(properties.groups.href), same(group))).andReturn(group)
+
+        replay dataStore, group, groupList
+
+        def returnedGroup = app.createGroup(group)
+
+        assertSame returnedGroup, group
+
+        verify dataStore, group, groupList
     }
 
 }