--- conflicted
+++ resolved
@@ -1,50 +1,30 @@
+
 /*
-<<<<<<< HEAD
-=======
  * Copyright 2014 Stormpath, Inc.
->>>>>>> b227d3c9
  *
- *  * Copyright 2014 Stormpath, Inc.
- *  *
- *  * Licensed under the Apache License, Version 2.0 (the "License");
- *  * you may not use this file except in compliance with the License.
- *  * You may obtain a copy of the License at
- *  *
- *  *     http://www.apache.org/licenses/LICENSE-2.0
- *  *
- *  * Unless required by applicable law or agreed to in writing, software
- *  * distributed under the License is distributed on an "AS IS" BASIS,
- *  * WITHOUT WARRANTIES OR CONDITIONS OF ANY KIND, either express or implied.
- *  * See the License for the specific language governing permissions and
- *  * limitations under the License.
+ * Licensed under the Apache License, Version 2.0 (the "License");
+ * you may not use this file except in compliance with the License.
+ * You may obtain a copy of the License at
  *
+ *     http://www.apache.org/licenses/LICENSE-2.0
+ *
+ * Unless required by applicable law or agreed to in writing, software
+ * distributed under the License is distributed on an "AS IS" BASIS,
+ * WITHOUT WARRANTIES OR CONDITIONS OF ANY KIND, either express or implied.
+ * See the License for the specific language governing permissions and
+ * limitations under the License.
  */
-
-
 package com.stormpath.sdk.impl.application
 
-import com.stormpath.sdk.account.Account
-import com.stormpath.sdk.account.AccountCriteria
-import com.stormpath.sdk.account.AccountList
-import com.stormpath.sdk.account.CreateAccountRequest
-import com.stormpath.sdk.account.PasswordResetToken
+import com.stormpath.sdk.account.*
 import com.stormpath.sdk.application.AccountStoreMapping
 import com.stormpath.sdk.application.AccountStoreMappingList
 import com.stormpath.sdk.application.Application
 import com.stormpath.sdk.application.ApplicationStatus
 import com.stormpath.sdk.authc.AuthenticationResult
 import com.stormpath.sdk.authc.UsernamePasswordRequest
-<<<<<<< HEAD
-import com.stormpath.sdk.group.CreateGroupRequest
-import com.stormpath.sdk.group.Group
-import com.stormpath.sdk.group.GroupCriteria
-import com.stormpath.sdk.group.GroupList
-import com.stormpath.sdk.group.GroupOptions
-=======
 import com.stormpath.sdk.directory.AccountStore
-import com.stormpath.sdk.directory.Directory
 import com.stormpath.sdk.group.*
->>>>>>> b227d3c9
 import com.stormpath.sdk.impl.account.DefaultAccountList
 import com.stormpath.sdk.impl.account.DefaultPasswordResetToken
 import com.stormpath.sdk.impl.authc.BasicLoginAttempt
