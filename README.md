[![Build Status](https://api.travis-ci.org/stormpath/stormpath-sdk-java.png?branch=master)](https://travis-ci.org/stormpath/stormpath-sdk-java)

# Stormpath Java SDK #

Copyright &copy; 2013-2014 Stormpath, Inc. and contributors.

This project is open-source via the [Apache 2.0 License](http://www.apache.org/licenses/LICENSE-2.0).

For all additional information, please see the full [Project Documentation](http://docs.stormpath.com/java/product-guide/).

### Build Instructions ###

This project requires Maven 3.0.3 to build.  Run the following:

`> mvn install`

## Change Log ##

### 1.0.RC ###

<<<<<<< HEAD
- [Issue 48](https://github.com/stormpath/stormpath-sdk-java/issues/48): OAuth Provider Support
- [Issue 52](https://github.com/stormpath/stormpath-sdk-java/issues/52): Removed unnecessary Provider setters.
- [Issue 55](https://github.com/stormpath/stormpath-sdk-java/issues/55): Account's password can now be reset along with the password reset token, in one API call.
- [Issue 56](https://github.com/stormpath/stormpath-sdk-java/issues/56): Method chaining for Resources
=======
Stormpath Java SDK 1.0 Release Candidate

1.0 final will be released after this release.

#### New Features & Enhancements ####

##### Secure your REST API using OAuth 2! #####

The Stormpath Java SDK can now act as an OAuth 2 Provider with full API Key management support!

You can now use the Java SDK to create and manage API Keys for your end-users so they can authenticate with your own
REST API.  You can create, delete, enable/disable as many API Keys as you want for each of your end-user `Account`
resources.  See the `Account` interface's `createApiKey*` and `getApiKeys*` methods.

Now for the _really_ powerful stuff: the Stormpath Java SDK implements OAuth2 provider functionality. Your end-users can
use these API Keys to make OAuth 2 requests to your REST API, and the Stormpath Java SDK will authenticate the requests
via OAuth as you wish.  This includes both OAuth 2 access token requests (e.g. the `/oauth/token` endpoint) as well as
resource requests (e.g. `/movies/1234`).  **At no point do you ever need to see, touch, or write OAuth code!**
The Stormpath SDK does it for you.

See the `Application` interface's `authenticateApiRequest` and `authenticateOauthRequest` methods for lots of detailed
information.

##### Resource method chaining #####

All resource mutator methods can now be chained for less verbose object construction.  For example, instead of:

```java
Account account = client.instantiate(Account.class);
account.setGivenName("John");
account.setGivenName("Smith");
account.setEmail("jsmith@gmail.com");
account.save();
```
one might choose to write instead:

```java
client.instantiate(Account.class)
  .setGivenName("John").setSurname("Smith").setEmail("jsmith@gmail.com").save();
```

##### Client Tenant Actions #####

The `Client` and `Tenant` interfaces now both extend a new `TenantActions` interface that represents common
tenant behavior.  This allows you to perform this common tenant behavior directly via a `Client` instance without
having to call the intermediate `client.getCurrentTenant()` method first.

For example, instead of:

```java
client.getCurrentTenant().createApplication(anApp);
```
you may now write:

```java
client.createApplication(anApp);
```

which is likely more intuitive.

##### Password Reset Cleanup #####

Resetting an end-user's password via password reset token can now be done in a single method call.  Just provide the
reset token and the new password, and that's it.

#### Resolved Issues ####

- [Issue 46](https://github.com/stormpath/stormpath-sdk-java/issues/46): Application#setDefault*StoreMapping IT failure
- [Issue 48](https://github.com/stormpath/stormpath-sdk-java/issues/48): OAuth provider support with API Key management!
- [Issue 52](https://github.com/stormpath/stormpath-sdk-java/issues/52): Removed unnecessary Provider setters
- [Issue 54](https://github.com/stormpath/stormpath-sdk-java/issues/54): AuthenticationResult must not extend Resource
- [Issue 55](https://github.com/stormpath/stormpath-sdk-java/issues/55): Account's password can now be reset along with the password reset token, in one API call
- [Issue 56](https://github.com/stormpath/stormpath-sdk-java/issues/56): Method chaining for Resources.
- [Issue 58](https://github.com/stormpath/stormpath-sdk-java/issues/58): Allow a `Client` instance to directly perform common `Tenant` actions.
>>>>>>> 74d86de7

### 1.0.beta ###

- Added Provider integration: Google and Facebook are supported.

#### Backwards Incompatible Changes ####

This beta release contains a few backwards-incompatible changes, we strive to keep them minimal.

- ClientBuilder was previously in charge of constructing the ApiKey. Now, the ApiKey is built through a new ApiKeyBuilder interface which can be instantiated via the new `com.stormpath.sdk.client.ApiKeys` utility class. ApiKeyBuilder provides a nice fluent builder API. Once the ApiKey is built, it can be set to the Client by means of the ClientBuilder instance.

### 1.0.alpha ###

- Added the possibility to specify AccountStore during authentication.
- [Issue 36](https://github.com/stormpath/stormpath-sdk-java/issues/36): Client version is now being obtained from version.properties file

#### Backwards Incompatible Changes ####

This is a prep release for the 1.0 final release, and we are finalizing the 1.0 API.  As a result, this alpha release contains a few backwards-incompatible changes, but we have tried to keep them a minimum.  As we have tried very hard to do during 0.x, 1.x will continue to enforce [semantic versioning](http://semver.org) practices so there are little surprises.

- Client and ClientBuilder were previously concrete classes - they are now interfaces.  A `com.stormpath.sdk.client.Clients` utility class has been added with utility methods for creating clients, providing a nice fluent builder API.  This retains a creation/builder pattern in use across the rest of the client API.

### 0.9.3 ###

- [Issue 16](https://github.com/stormpath/stormpath-sdk-java/issues/16): Allow client to use basic authentication
- Backwards-incompatible change: com.stormpath.sdk.impl.http.support.SignatureException has been replaced by com.stormpath.sdk.impl.http.support.RequestAuthenticationException
- New method for Account: isMemberOfGroup(String hrefOrName)

### 0.9.2 ###

This is a bugfix point release that resolves [3 issues](https://github.com/stormpath/stormpath-sdk-java/issues?milestone=4&state=closed):

- [Issue 30](https://github.com/stormpath/stormpath-sdk-java/issues/30): Custom data updates are not cached when calling account/group save()
- [Issue 28](https://github.com/stormpath/stormpath-sdk-java/issues/28): ResourceException getMessage() should return a more descriptive message
- [Issue 31](https://github.com/stormpath/stormpath-sdk-java/issues/31): Provide more detailed ResourceException messages (duplicate of Issue #28).

### 0.9.1 ###

This is a bugfix point release that resolves [1 issue](https://github.com/stormpath/stormpath-sdk-java/issues?milestone=3):

- [Issue 25](https://github.com/stormpath/stormpath-sdk-java/issues/25): account.addGroup and group.addAccount do not work

### 0.9.0 ###

This is a [milestone](https://github.com/stormpath/stormpath-sdk-java/issues?milestone=2&page=1&state=closed) / new feature release.

#### Custom Data! ####

Our most requested feature is now available via the Stormpath Java SDK!

You now have the ability to create, update, delete up to 10 Megabytes of your own custom data per `Account` or `Group` stored within Stormpath.  This is a big deal: any account or group information that you can think of specific to your application(s) can now be stored directly with the account or group.  This allows you to completely remove user tables within your application if you desire.

Read the [Custom Data announcement](http://www.stormpath.com/blog/custom-user-data-stormpath-now-beta) and the [Custom Data REST API documentation](http://docs.stormpath.com/rest/product-guide/#custom-data) for more information and how to safely use Custom Data in your own applications.

`Custom Data` is a SDK Resource: you can save, update and delete it like any other.  But it is also a `java.util.Map<String,Object>` implementation:

```java
CustomData data = account.getCustomData();
data.put("favoriteColor", "blue");
data.remove("favoriteHobby");
data.save();
```
Because `CustomData` extends `Map<String,Object>`, you can store whatever data you want, but *NOTE*: 

The data *MUST* be JSON-compatible.  This means you can store primitives, and Maps, Arrays, Collections, nested as deep as you like.  Ensure the objects you persist can be marshalled to/from JSON via [Jackson](http://jackson.codehaus.org/) (what the Stormpath Java SDK uses for JSON marshalling).  Also a single `Custom Data` resource must be less than 10 Megabytes in size.

##### Persistance by Reachabliity #####

Custom Data is a resource like any other - you can `save()` modifications and `delete()` it if you like.  But, because it it has a 1-to-1 correlation with an owning `Account` or `Group`, it is a little extra special: you can also save, update and delete Custom Data just by saving the owning account or group.

For example, let's say you wanted to create a Starfleet account for [Captain Jean-Luc Picard](http://en.wikipedia.org/wiki/Jean-Luc_Picard).  Because Stormpath has no knowledge of Star Trek-specific needs, we can store this in the account's Custom Data resource:

```java
Application application = getApplication(); //obtain the app instance however you wish

Account account = client.instantiate(Account.class);
account.setGivenName("Jean-Luc");
account.setSurname("Picard");
account.setEmail("captain@starfleet.com");
account.setPassword("Changeme1!");

//let's store some application-specific data:
CustomData data = account.getCustomData();
data.put("rank", "Captain");
data.put("birthDate", "2305-07-13");
data.put("birthPlace", "La Barre, France");
data.put("favoriteDrink", "Earl Grey tea (hot)");

application.createAccount(account);
```
Notice how we did not call `data.save()` - creating the account (or updating it later via `save()`) will automatically persist the account's `customData` resource.  The account 'knows' that the custom data resource has been changed and it will propogate those changes automatically when you persist the account.

Groups work the same way - you can save a group and it's custom data resource will be saved as well.

*NOTE*: Just remember, if you have any secure data or information you don't want searchable, ensure you encrypt it before saving it in an account or group's custom data resource.  Read the [Custom Data announcement](http://www.stormpath.com/blog/custom-user-data-stormpath-now-beta) for usage guidelines.

#### Create Accounts via an Application ####

As a convenience, you may now create `account` and `group` resources directly via an application, without first needing to obtain the intermediate directory or group where they will be persisted:

```java
Application application = getApplication(); //obtain the app instance however you wish

Account account = client.instantiate(Account.class);
account.setGivenName("John");
account.setSurname("Smith");
account.setEmail("john@smith.com");
account.setPassword("Changeme1!");

application.createAccount(account);
```
You can also use the `CreateAccountRequest` concept to control other account creation directives.  For example, using the Fluent API:

```java
import static com.stormpath.sdk.account.Accounts.*;

...

account = application.createAccount(newCreateRequestFor(account).setRegistrationWorkflowEnabled(true).build());
```

Again, this is a convenience: The account will be routed to (and created in) the application's designated [default account store](http://docs.stormpath.com/rest/product-guide/#account-store-mapping-default-account-store), or throw an error if there is no designated account store.  

Because accounts are not 'owned' by applications (they are 'owned' by a directory), this will not make application 'private' accounts - it is merely a convenience mechanism to reduce the amount of work to create an account that may use a particular application.

#### Create Groups via an Application ####

Similar to accounts, as a convenience, you may create `group` resources directly via an application without first needing to obtain the intermediate directory where the group will be persisted:

```java
Application application = getApplication(); //obtain the app instance however you wish

Group group = client.instantiate(Group.class);
group.setName("Directory-unique name here");

application.createGroup(group);
```
You can also use the `CreateGroupRequest` variant to control other group creation directives.  For example, using the fluent API:

```java
import static com.stormpath.sdk.group.Groups.*;

...

group = application.createGroup(newCreateRequestFor(group).withResponseOptions(options().withCustomData()).build());
```

Remember, this is a convenience: The group will be routed to (and created in) the application's designated [default group store](http://docs.stormpath.com/rest/product-guide/#account-store-mapping-default-group-store), or throw an error if there is no designated group store.  

Because groups are not 'owned' by applications (they are 'owned' by a directory), this will not make application 'private' groups - it is merely a convenience mechanism to reduce the amount of work to create a group accessible to a particular application.

#### Create Cloud Directories ####

You may now create and delete 'Cloud' (natively hosted) directories in Stormpath with the Stormpath Java SDK.  LDAP and Active Directory 'Mirrored' directories must still be created in the Stormpath Admin Console UI.  For example:

```java
Directory dir = client.instantiate(Directory.class);
dir.setName("My new 'cloud' Directory");

dir = client.getCurrentTenant().createDirectory(dir);

...
//delete it when no longer useful
dir.delete();
```

#### Manage Account Store Mappings ####

[Account Store Mappings](http://docs.stormpath.com/rest/product-guide/#account-store-mappings) are useful in more advanced usages of Stormpath, for example, if you have more than one directory (or group) to assign to an application to create a merged user base for the application.

The Java SDK now allows you to add, remove, re-order and generally manage an Application's account store mappings for these more advanced use cases.  See the JavaDoc for the `AccountStoreMapping` resource and the following `Application` methods:

```java
AccountStoreMappingList getAccountStoreMappings();
AccountStoreMappingList getAccountStoreMappings(Map<String, Object> queryParams);
AccountStoreMappingList getAccountStoreMappings(AccountStoreMappingCriteria criteria);
AccountStore getDefaultAccountStore();
void setDefaultAccountStore(AccountStore accountStore);
AccountStore getDefaultGroupStore();
void setDefaultGroupStore(AccountStore accountStore);
AccountStoreMapping createAccountStoreMapping(AccountStoreMapping mapping) throws ResourceException;
AccountStoreMapping addAccountStore(AccountStore accountStore) throws ResourceException;
```

### 0.8.1 ###

This is a bugfix point release that resolves [1 issue](https://github.com/stormpath/stormpath-sdk-java/issues?milestone=1&page=1&state=closed):

- [Issue #12](https://github.com/stormpath/stormpath-sdk-java/issues/14) application.authenticateAccount fails if caching is enabled

### 0.8.0 ###

#### Bug Fixes ####

##### Collection Iteration (transparent pagination) #####

Collection Resource iteration previously only represented the first page in a collection.  Iteration now transparently iterates over the entire collection, automatically requesting new pages from the server as necessary.  For example:

```java
AccountList accounts = application.getAccounts();

//iterate over the entire account collection:
for (Account account : accounts) {
    //do something with the account
}
```

#### New Features and Improvements ####

##### Caching #####

The SDK now has full caching support, utilizing a CacheManager interface (that produces/manages Cache instances).  If enabled, this improves performance by reducing round-trips to the Stormpath API servers.

An out-of-the-box production-grade CacheManager implementation - complete with default and per-region TTL/TTI configuration - may be configured for single-JVM applications.  Single-JVM app example config:

```java
import static com.stormpath.sdk.cache.Caches.*;
...

Client client = Clients.builder()
    .setApiKey(ApiKeys.builder()
        .setFileLocation(System.getProperty("user.home") + "/.stormpath/apiKey.properties")
        .build()
    )
    .setCacheManager(newCacheManager()
        .withDefaultTimeToLive(1, TimeUnit.DAYS) //general default
        .withDefaultTimeToIdle(2, TimeUnit.HOURS) //general default
        .withCache(forResource(Account.class) //Account-specific cache settings
            .withTimeToLive(1, TimeUnit.HOURS)
            .withTimeToIdle(30, TimeUnit.MINUTES))
        .withCache(forResource(Group.class) //Group-specific cache settings
            .withTimeToLive(2, TimeUnit.HOURS))
        .build() //build the CacheManager
    )
    .build(); //build the Client
```

Multi-JVM applications (an application deployed across multiple JVMs) would likely want to use a distributed/clustered coherent Cache product like Hazelcast, Ehcache+TerraCotta, Oracle Coherence, Gigaspaces, etc.  To leverage these caching products, you must implement the two interfaces (`CacheManager` and `Cache`) to delegate to your Caching provider API of choice, and you're on your way.  For example:

```java
CacheManager cacheManager = new CacheManagerImplementationThatUsesMyPreferredCachingProduct();
Client client = Clients.builder()
    .setApiKey(ApiKeys.builder()
        .setFileLocation(System.getProperty("user.home") + "/.stormpath/apiKey.properties")
        .build()
    )
    .setCacheManager(cacheManager);
    .build();
```

In both cases, the Stormpath Java SDK will store resource data in separate cache regions.  Each region is named after a resource interface for which it caches data, e.g. `"com.stormpath.sdk.account.Account"`, allowing for custom caching rules per resource type.  This gives you finer control of resource caching behavior based on your preferences/needs.

##### Query Support #####

Two new query mechanisms were introduced - you choose which you want to use based on your preference and/or JVM language.

1. [Fluent](http://en.wikipedia.org/wiki/Fluent_interface) and type-safe query DSL: If you're using a type-safe language, you will find this convenient, especially when using an IDE that auto-completes.  You'll find writing valid queries fast!  For example:
    ```java
    import static com.stormpath.sdk.account.Accounts.*;
    ...
    
    application.getAccounts(where(
        surname().containsIgnoreCase("Smith"))
        .and(givenName().eqIgnoreCase("John"))
        .orderBySurname().descending()
        .withGroups(10, 10) //eager fetching
        .offsetBy(20).limitTo(25)); //pagination
    ```
2. Map-based query methods.  These are not type safe, but might be desirable for some developers, maybe those using dynamically typed languages.  The map key/value pairs are simply REST API query parameters and values.  For example, the same results of the above fluent query could be achieved as follows in Groovy:
    ```groovy
    application.getAccounts [surname: '*Smith*', givenName: 'John',
                             orderBy: 'surname desc', expand: 'groups(offset:10,limit:10)'
                             offset: 20, limit: 25]
    ```

##### JavaDoc Enhancements #####

JavaDoc has been improved significantly.  But please don't hesitate to send us a Pull Request with fixes or enhancements!<|MERGE_RESOLUTION|>--- conflicted
+++ resolved
@@ -18,12 +18,6 @@
 
 ### 1.0.RC ###
 
-<<<<<<< HEAD
-- [Issue 48](https://github.com/stormpath/stormpath-sdk-java/issues/48): OAuth Provider Support
-- [Issue 52](https://github.com/stormpath/stormpath-sdk-java/issues/52): Removed unnecessary Provider setters.
-- [Issue 55](https://github.com/stormpath/stormpath-sdk-java/issues/55): Account's password can now be reset along with the password reset token, in one API call.
-- [Issue 56](https://github.com/stormpath/stormpath-sdk-java/issues/56): Method chaining for Resources
-=======
 Stormpath Java SDK 1.0 Release Candidate
 
 1.0 final will be released after this release.
@@ -98,7 +92,6 @@
 - [Issue 55](https://github.com/stormpath/stormpath-sdk-java/issues/55): Account's password can now be reset along with the password reset token, in one API call
 - [Issue 56](https://github.com/stormpath/stormpath-sdk-java/issues/56): Method chaining for Resources.
 - [Issue 58](https://github.com/stormpath/stormpath-sdk-java/issues/58): Allow a `Client` instance to directly perform common `Tenant` actions.
->>>>>>> 74d86de7
 
 ### 1.0.beta ###
 
