[![Build Status](https://api.travis-ci.org/stormpath/stormpath-sdk-java.png?branch=master)](https://travis-ci.org/stormpath/stormpath-sdk-java)

# Stormpath Java SDK #

Copyright &copy; 2013-2014 Stormpath, Inc. and contributors.

This project is open-source via the [Apache 2.0 License](http://www.apache.org/licenses/LICENSE-2.0).

For all additional information, please see the full [Project Documentation](http://docs.stormpath.com/java/product-guide/).

### Build Instructions ###

This project requires Maven 3.2.1 and JDK 7 to build.  Run the following:

`> mvn install`

## Change Log ##

### 1.0.0 ###

#### Resolved Issues ####

- [Issue 47](https://github.com/stormpath/stormpath-sdk-java/issues/47): Fix for ResourceReference instances getting out of sync.
- [Issue 62](https://github.com/stormpath/stormpath-sdk-java/issues/62): Methods that return an Iterator for a Collection now return a new Iterator on every method call.
- [Issue 70](https://github.com/stormpath/stormpath-sdk-java/issues/70): Issue preventing version.properties file to be properly read.
- [Issue 76](https://github.com/stormpath/stormpath-sdk-java/issues/76): SSO/Logout Support and Result Listener for ID Site.
- [Issue 89](https://github.com/stormpath/stormpath-sdk-java/issues/89): Added the ability to track integrations with the SDK by
means of the User-Agent http header. The primary purpose of this is for us at Stormpath to understand environment-specific details to provide
better technical support. When bug reports or feature requests are received, we can identify the impacted environment and better
recognize how to implement a fix.
- [Issue 90](https://github.com/stormpath/stormpath-sdk-java/issues/90): Fixed issue requiring a class from the impl module (ProviderAccountResultHelper) to be cached. The class has been removed altogether.
<<<<<<< HEAD
- [Issue 107](https://github.com/stormpath/stormpath-sdk-java/issues/107): Added the ability to resend Account Verification Emails.
=======
- [Issue 109](https://github.com/stormpath/stormpath-sdk-java/issues/109): The Tenant Resource now provides operations for retrieving accounts and groups.
- [Issue 112](https://github.com/stormpath/stormpath-sdk-java/issues/112): Fixed issue where Collection limits and offsets were being ignored.
- [Issue 106](https://github.com/stormpath/stormpath-sdk-java/issues/106): Creating an account or group from a Directory now returns the created resource.
                                                                                                 
### 1.0.RC2.1 ###

This is a patch / bug-fix release that resolves a [thread-safety issue](https://github.com/stormpath/stormpath-sdk-java/issues/114) in the data store that may impact some customers.

#### ID Site Logout Functionality ####

A user who has an open session with ID Site wanting to logout from it will add the <code>forLogoout()</code> method when
constructing the {@code callbackUri} using the `IdSiteUrlBuilder`. For example:

```java
String callbackUri = application.newIdSiteUrlBuilder().setCallbackUri("http://localhost:8080/index.jsp").forLogout().build();
response.setHeader("Cache-Control", "no-store, no-cache, must-revalidate, post-check=0, pre-check=0");
response.setHeader("Pragma", "no-cache");
response.sendRedirect(callbackUri);
```

To execute this operation the application will create a signed request to the internal logout endpoint in Stormpath (i.e. <code>/sso/logout</code>).
If successfully executed, the user will be redirected to the {@code callbackUri} indicating that the account has been properly logged out.

When users logs out, their session with the ID Site is no longer valid for every application pertaining to this domain. They will
be required to log in again when trying to access any of those applications.
>>>>>>> c310edab

### 1.0.RC2 ###

Stormpath Java SDK 1.0 Release Candidate 2

#### ID Site Functionality! ####

This is one of the big features that we wanted to ensure was supported in the SDK before 1.0 final: your own hosted
white-labeled Identity Site, what we call an 'ID Site'!

You can have a 100% customizable white-labeled site, for example, `https://id.awesomeapp.com` or
`https://my.awesomeapp.com`, hosted and served securely by Stormpath.  Your ID Site provides your end-users with a
hosted and secure registration, login, and password reset functionality, and **completely hands-off integration with
Google and Facebook!**.

Your white-labeled ID Site is beautiful and 'just works' out-of-the box and requires no development effort, but if you
want to customize it in any way, you can easily fork our default GitHub repo and customize it as you desire, and we'll
serve your fork securely just the same.

All that is required for this to work is that your application redirects your end-user to your secure ID Site URL and,
when the user is done, can receive a redirect back to your application.  This 1.0.RC2 release includes these two
additional functions so you don't have to code that yourself.

See the [Application](http://docs.stormpath.com/java/apidocs/com/stormpath/sdk/application/Application.html)
interface's **[newIdSiteUrlBuilder](http://docs.stormpath.com/java/apidocs/com/stormpath/sdk/application/Application.html#newIdSiteUrlBuilder())**
method (for redirecting end-users to your ID Site) and the
**[newIdSiteCallbackHandler](http://docs.stormpath.com/java/apidocs/com/stormpath/sdk/application/Application.html#newIdSiteCallbackHandler(java.lang.Object))**
method (for hanling the return reply from your ID Site) for code examples!

### 1.0.RC ###

- [Issue 52](https://github.com/stormpath/stormpath-sdk-java/issues/52): Removed unnecessary Provider setters.
- [Issue 55](https://github.com/stormpath/stormpath-sdk-java/issues/55): Account's password can now be reset along with the password reset token, in one API call.
- [Issue 56](https://github.com/stormpath/stormpath-sdk-java/issues/56): Method chaining for Resources.

Stormpath Java SDK 1.0 Release Candidate

#### New Features & Enhancements ####

##### Secure your REST API using OAuth 2! #####

The Stormpath Java SDK can now act as an OAuth 2 Provider with full API Key management support!

You can now use the Java SDK to create and manage API Keys for your end-users so they can authenticate with your own
REST API.  You can create, delete, enable/disable as many API Keys as you want for each of your end-user `Account`
resources.  See the `Account` interface's `createApiKey*` and `getApiKeys*` methods.

Now for the _really_ powerful stuff: the Stormpath Java SDK implements OAuth2 provider functionality. Your end-users can
use these API Keys to make OAuth 2 requests to your REST API, and the Stormpath Java SDK will authenticate the requests
via OAuth as you wish.  This includes both OAuth 2 access token requests (e.g. the `/oauth/token` endpoint) as well as
resource requests (e.g. `/movies/1234`).  **At no point do you ever need to see, touch, or write OAuth code!**
The Stormpath SDK does it for you.

See the `Application` interface's `authenticateApiRequest` and `authenticateOauthRequest` methods for lots of detailed
information.

##### Resource method chaining #####

All resource mutator methods can now be chained for less verbose object construction.  For example, instead of:

```java
Account account = client.instantiate(Account.class);
account.setGivenName("John");
account.setGivenName("Smith");
account.setEmail("jsmith@gmail.com");
account.save();
```
one might choose to write instead:

```java
client.instantiate(Account.class)
  .setGivenName("John").setSurname("Smith").setEmail("jsmith@gmail.com").save();
```

##### Client Tenant Actions #####

The `Client` and `Tenant` interfaces now both extend a new `TenantActions` interface that represents common
tenant behavior.  This allows you to perform this common tenant behavior directly via a `Client` instance without
having to call the intermediate `client.getCurrentTenant()` method first.

For example, instead of:

```java
client.getCurrentTenant().createApplication(anApp);
```
you may now write:

```java
client.createApplication(anApp);
```

which is likely more intuitive.

##### Password Reset Cleanup #####

Resetting an end-user's password via password reset token can now be done in a single method call.  Just provide the
reset token and the new password, and that's it.

#### Resolved Issues ####

- [Issue 46](https://github.com/stormpath/stormpath-sdk-java/issues/46): Application#setDefault*StoreMapping IT failure
- [Issue 48](https://github.com/stormpath/stormpath-sdk-java/issues/48): OAuth provider support with API Key management!
- [Issue 52](https://github.com/stormpath/stormpath-sdk-java/issues/52): Removed unnecessary Provider setters
- [Issue 54](https://github.com/stormpath/stormpath-sdk-java/issues/54): AuthenticationResult must not extend Resource
- [Issue 55](https://github.com/stormpath/stormpath-sdk-java/issues/55): Account's password can now be reset along with the password reset token, in one API call
- [Issue 56](https://github.com/stormpath/stormpath-sdk-java/issues/56): Method chaining for Resources.
- [Issue 58](https://github.com/stormpath/stormpath-sdk-java/issues/58): Allow a `Client` instance to directly perform common `Tenant` actions.

### 1.0.beta ###

- Added Provider integration: Google and Facebook are supported.

#### Backwards Incompatible Changes ####

This beta release contains a few backwards-incompatible changes, we strive to keep them minimal.

- ClientBuilder was previously in charge of constructing the ApiKey. Now, the ApiKey is built through a new ApiKeyBuilder interface which can be instantiated via the new `com.stormpath.sdk.client.ApiKeys` utility class. ApiKeyBuilder provides a nice fluent builder API. Once the ApiKey is built, it can be set to the Client by means of the ClientBuilder instance.

### 1.0.alpha ###

- Added the possibility to specify AccountStore during authentication.
- [Issue 36](https://github.com/stormpath/stormpath-sdk-java/issues/36): Client version is now being obtained from version.properties file

#### Backwards Incompatible Changes ####

This is a prep release for the 1.0 final release, and we are finalizing the 1.0 API.  As a result, this alpha release contains a few backwards-incompatible changes, but we have tried to keep them a minimum.  As we have tried very hard to do during 0.x, 1.x will continue to enforce [semantic versioning](http://semver.org) practices so there are little surprises.

- Client and ClientBuilder were previously concrete classes - they are now interfaces.  A `com.stormpath.sdk.client.Clients` utility class has been added with utility methods for creating clients, providing a nice fluent builder API.  This retains a creation/builder pattern in use across the rest of the client API.

### 0.9.3 ###

- [Issue 16](https://github.com/stormpath/stormpath-sdk-java/issues/16): Allow client to use basic authentication
- Backwards-incompatible change: com.stormpath.sdk.impl.http.support.SignatureException has been replaced by com.stormpath.sdk.impl.http.support.RequestAuthenticationException
- New method for Account: isMemberOfGroup(String hrefOrName)

### 0.9.2 ###

This is a bugfix point release that resolves [3 issues](https://github.com/stormpath/stormpath-sdk-java/issues?milestone=4&state=closed):

- [Issue 30](https://github.com/stormpath/stormpath-sdk-java/issues/30): Custom data updates are not cached when calling account/group save()
- [Issue 28](https://github.com/stormpath/stormpath-sdk-java/issues/28): ResourceException getMessage() should return a more descriptive message
- [Issue 31](https://github.com/stormpath/stormpath-sdk-java/issues/31): Provide more detailed ResourceException messages (duplicate of Issue #28).

### 0.9.1 ###

This is a bugfix point release that resolves [1 issue](https://github.com/stormpath/stormpath-sdk-java/issues?milestone=3):

- [Issue 25](https://github.com/stormpath/stormpath-sdk-java/issues/25): account.addGroup and group.addAccount do not work

### 0.9.0 ###

This is a [milestone](https://github.com/stormpath/stormpath-sdk-java/issues?milestone=2&page=1&state=closed) / new feature release.

#### Custom Data! ####

Our most requested feature is now available via the Stormpath Java SDK!

You now have the ability to create, update, delete up to 10 Megabytes of your own custom data per `Account` or `Group` stored within Stormpath.  This is a big deal: any account or group information that you can think of specific to your application(s) can now be stored directly with the account or group.  This allows you to completely remove user tables within your application if you desire.

Read the [Custom Data announcement](http://www.stormpath.com/blog/custom-user-data-stormpath-now-beta) and the [Custom Data REST API documentation](http://docs.stormpath.com/rest/product-guide/#custom-data) for more information and how to safely use Custom Data in your own applications.

`Custom Data` is a SDK Resource: you can save, update and delete it like any other.  But it is also a `java.util.Map<String,Object>` implementation:

```java
CustomData data = account.getCustomData();
data.put("favoriteColor", "blue");
data.remove("favoriteHobby");
data.save();
```
Because `CustomData` extends `Map<String,Object>`, you can store whatever data you want, but *NOTE*: 

The data *MUST* be JSON-compatible.  This means you can store primitives, and Maps, Arrays, Collections, nested as deep as you like.  Ensure the objects you persist can be marshalled to/from JSON via [Jackson](http://jackson.codehaus.org/) (what the Stormpath Java SDK uses for JSON marshalling).  Also a single `Custom Data` resource must be less than 10 Megabytes in size.

##### Persistance by Reachabliity #####

Custom Data is a resource like any other - you can `save()` modifications and `delete()` it if you like.  But, because it it has a 1-to-1 correlation with an owning `Account` or `Group`, it is a little extra special: you can also save, update and delete Custom Data just by saving the owning account or group.

For example, let's say you wanted to create a Starfleet account for [Captain Jean-Luc Picard](http://en.wikipedia.org/wiki/Jean-Luc_Picard).  Because Stormpath has no knowledge of Star Trek-specific needs, we can store this in the account's Custom Data resource:

```java
Application application = getApplication(); //obtain the app instance however you wish

Account account = client.instantiate(Account.class);
account.setGivenName("Jean-Luc");
account.setSurname("Picard");
account.setEmail("captain@starfleet.com");
account.setPassword("Changeme1!");

//let's store some application-specific data:
CustomData data = account.getCustomData();
data.put("rank", "Captain");
data.put("birthDate", "2305-07-13");
data.put("birthPlace", "La Barre, France");
data.put("favoriteDrink", "Earl Grey tea (hot)");

application.createAccount(account);
```
Notice how we did not call `data.save()` - creating the account (or updating it later via `save()`) will automatically persist the account's `customData` resource.  The account 'knows' that the custom data resource has been changed and it will propogate those changes automatically when you persist the account.

Groups work the same way - you can save a group and it's custom data resource will be saved as well.

*NOTE*: Just remember, if you have any secure data or information you don't want searchable, ensure you encrypt it before saving it in an account or group's custom data resource.  Read the [Custom Data announcement](http://www.stormpath.com/blog/custom-user-data-stormpath-now-beta) for usage guidelines.

#### Create Accounts via an Application ####

As a convenience, you may now create `account` and `group` resources directly via an application, without first needing to obtain the intermediate directory or group where they will be persisted:

```java
Application application = getApplication(); //obtain the app instance however you wish

Account account = client.instantiate(Account.class);
account.setGivenName("John");
account.setSurname("Smith");
account.setEmail("john@smith.com");
account.setPassword("Changeme1!");

application.createAccount(account);
```
You can also use the `CreateAccountRequest` concept to control other account creation directives.  For example, using the Fluent API:

```java
import static com.stormpath.sdk.account.Accounts.*;

...

account = application.createAccount(newCreateRequestFor(account).setRegistrationWorkflowEnabled(true).build());
```

Again, this is a convenience: The account will be routed to (and created in) the application's designated [default account store](http://docs.stormpath.com/rest/product-guide/#account-store-mapping-default-account-store), or throw an error if there is no designated account store.  

Because accounts are not 'owned' by applications (they are 'owned' by a directory), this will not make application 'private' accounts - it is merely a convenience mechanism to reduce the amount of work to create an account that may use a particular application.

#### Create Groups via an Application ####

Similar to accounts, as a convenience, you may create `group` resources directly via an application without first needing to obtain the intermediate directory where the group will be persisted:

```java
Application application = getApplication(); //obtain the app instance however you wish

Group group = client.instantiate(Group.class);
group.setName("Directory-unique name here");

application.createGroup(group);
```
You can also use the `CreateGroupRequest` variant to control other group creation directives.  For example, using the fluent API:

```java
import static com.stormpath.sdk.group.Groups.*;

...

group = application.createGroup(newCreateRequestFor(group).withResponseOptions(options().withCustomData()).build());
```

Remember, this is a convenience: The group will be routed to (and created in) the application's designated [default group store](http://docs.stormpath.com/rest/product-guide/#account-store-mapping-default-group-store), or throw an error if there is no designated group store.  

Because groups are not 'owned' by applications (they are 'owned' by a directory), this will not make application 'private' groups - it is merely a convenience mechanism to reduce the amount of work to create a group accessible to a particular application.

#### Create Cloud Directories ####

You may now create and delete 'Cloud' (natively hosted) directories in Stormpath with the Stormpath Java SDK.  LDAP and Active Directory 'Mirrored' directories must still be created in the Stormpath Admin Console UI.  For example:

```java
Directory dir = client.instantiate(Directory.class);
dir.setName("My new 'cloud' Directory");

dir = client.getCurrentTenant().createDirectory(dir);

...
//delete it when no longer useful
dir.delete();
```

#### Manage Account Store Mappings ####

[Account Store Mappings](http://docs.stormpath.com/rest/product-guide/#account-store-mappings) are useful in more advanced usages of Stormpath, for example, if you have more than one directory (or group) to assign to an application to create a merged user base for the application.

The Java SDK now allows you to add, remove, re-order and generally manage an Application's account store mappings for these more advanced use cases.  See the JavaDoc for the `AccountStoreMapping` resource and the following `Application` methods:

```java
AccountStoreMappingList getAccountStoreMappings();
AccountStoreMappingList getAccountStoreMappings(Map<String, Object> queryParams);
AccountStoreMappingList getAccountStoreMappings(AccountStoreMappingCriteria criteria);
AccountStore getDefaultAccountStore();
void setDefaultAccountStore(AccountStore accountStore);
AccountStore getDefaultGroupStore();
void setDefaultGroupStore(AccountStore accountStore);
AccountStoreMapping createAccountStoreMapping(AccountStoreMapping mapping) throws ResourceException;
AccountStoreMapping addAccountStore(AccountStore accountStore) throws ResourceException;
```

### 0.8.1 ###

This is a bugfix point release that resolves [1 issue](https://github.com/stormpath/stormpath-sdk-java/issues?milestone=1&page=1&state=closed):

- [Issue #12](https://github.com/stormpath/stormpath-sdk-java/issues/14) application.authenticateAccount fails if caching is enabled

### 0.8.0 ###

#### Bug Fixes ####

##### Collection Iteration (transparent pagination) #####

Collection Resource iteration previously only represented the first page in a collection.  Iteration now transparently iterates over the entire collection, automatically requesting new pages from the server as necessary.  For example:

```java
AccountList accounts = application.getAccounts();

//iterate over the entire account collection:
for (Account account : accounts) {
    //do something with the account
}
```

#### New Features and Improvements ####

##### Caching #####

The SDK now has full caching support, utilizing a CacheManager interface (that produces/manages Cache instances).  If enabled, this improves performance by reducing round-trips to the Stormpath API servers.

An out-of-the-box production-grade CacheManager implementation - complete with default and per-region TTL/TTI configuration - may be configured for single-JVM applications.  Single-JVM app example config:

```java
import static com.stormpath.sdk.cache.Caches.*;
...

Client client = Clients.builder()
    .setApiKey(ApiKeys.builder()
        .setFileLocation(System.getProperty("user.home") + "/.stormpath/apiKey.properties")
        .build()
    )
    .setCacheManager(newCacheManager()
        .withDefaultTimeToLive(1, TimeUnit.DAYS) //general default
        .withDefaultTimeToIdle(2, TimeUnit.HOURS) //general default
        .withCache(forResource(Account.class) //Account-specific cache settings
            .withTimeToLive(1, TimeUnit.HOURS)
            .withTimeToIdle(30, TimeUnit.MINUTES))
        .withCache(forResource(Group.class) //Group-specific cache settings
            .withTimeToLive(2, TimeUnit.HOURS))
        .build() //build the CacheManager
    )
    .build(); //build the Client
```

Multi-JVM applications (an application deployed across multiple JVMs) would likely want to use a distributed/clustered coherent Cache product like Hazelcast, Ehcache+TerraCotta, Oracle Coherence, Gigaspaces, etc.  To leverage these caching products, you must implement the two interfaces (`CacheManager` and `Cache`) to delegate to your Caching provider API of choice, and you're on your way.  For example:

```java
CacheManager cacheManager = new CacheManagerImplementationThatUsesMyPreferredCachingProduct();
Client client = Clients.builder()
    .setApiKey(ApiKeys.builder()
        .setFileLocation(System.getProperty("user.home") + "/.stormpath/apiKey.properties")
        .build()
    )
    .setCacheManager(cacheManager);
    .build();
```

In both cases, the Stormpath Java SDK will store resource data in separate cache regions.  Each region is named after a resource interface for which it caches data, e.g. `"com.stormpath.sdk.account.Account"`, allowing for custom caching rules per resource type.  This gives you finer control of resource caching behavior based on your preferences/needs.

##### Query Support #####

Two new query mechanisms were introduced - you choose which you want to use based on your preference and/or JVM language.

1. [Fluent](http://en.wikipedia.org/wiki/Fluent_interface) and type-safe query DSL: If you're using a type-safe language, you will find this convenient, especially when using an IDE that auto-completes.  You'll find writing valid queries fast!  For example:
    ```java
    import static com.stormpath.sdk.account.Accounts.*;
    ...
    
    application.getAccounts(where(
        surname().containsIgnoreCase("Smith"))
        .and(givenName().eqIgnoreCase("John"))
        .orderBySurname().descending()
        .withGroups(10, 10) //eager fetching
        .offsetBy(20).limitTo(25)); //pagination
    ```
2. Map-based query methods.  These are not type safe, but might be desirable for some developers, maybe those using dynamically typed languages.  The map key/value pairs are simply REST API query parameters and values.  For example, the same results of the above fluent query could be achieved as follows in Groovy:
    ```groovy
    application.getAccounts [surname: '*Smith*', givenName: 'John',
                             orderBy: 'surname desc', expand: 'groups(offset:10,limit:10)'
                             offset: 20, limit: 25]
    ```

##### JavaDoc Enhancements #####

JavaDoc has been improved significantly.  But please don't hesitate to send us a Pull Request with fixes or enhancements!<|MERGE_RESOLUTION|>--- conflicted
+++ resolved
@@ -29,9 +29,7 @@
 better technical support. When bug reports or feature requests are received, we can identify the impacted environment and better
 recognize how to implement a fix.
 - [Issue 90](https://github.com/stormpath/stormpath-sdk-java/issues/90): Fixed issue requiring a class from the impl module (ProviderAccountResultHelper) to be cached. The class has been removed altogether.
-<<<<<<< HEAD
 - [Issue 107](https://github.com/stormpath/stormpath-sdk-java/issues/107): Added the ability to resend Account Verification Emails.
-=======
 - [Issue 109](https://github.com/stormpath/stormpath-sdk-java/issues/109): The Tenant Resource now provides operations for retrieving accounts and groups.
 - [Issue 112](https://github.com/stormpath/stormpath-sdk-java/issues/112): Fixed issue where Collection limits and offsets were being ignored.
 - [Issue 106](https://github.com/stormpath/stormpath-sdk-java/issues/106): Creating an account or group from a Directory now returns the created resource.
@@ -57,7 +55,6 @@
 
 When users logs out, their session with the ID Site is no longer valid for every application pertaining to this domain. They will
 be required to log in again when trying to access any of those applications.
->>>>>>> c310edab
 
 ### 1.0.RC2 ###
 
