[![Build Status](https://api.travis-ci.org/stormpath/stormpath-sdk-java.png?branch=master)](https://travis-ci.org/stormpath/stormpath-sdk-java)

# Stormpath Java SDK #

Copyright &copy; 2013 Stormpath, Inc. and contributors.

This project is open-source via the [Apache 2.0 License](http://www.apache.org/licenses/LICENSE-2.0).

For all additional information, please see the full [Project Documentation](http://docs.stormpath.com/java/product-guide/).

### Build Instructions ###

This project requires Maven 3.0.3 to build.  Run the following:

`> mvn install`

## Change Log ##

### 1.0.RC ###

<<<<<<< HEAD
- [Issue 54](https://github.com/stormpath/stormpath-sdk-java/issues/54): AuthenticationResult is not a Resource any longer.
=======
- [Issue 55](https://github.com/stormpath/stormpath-sdk-java/issues/55): Account's password can now be reset along with the password reset token, in one API call.
>>>>>>> cbbb8dfe

### 1.0.beta ###

- Added Provider integration: Google and Facebook are supported.

#### Backwards Incompatible Changes ####

This beta release contains a few backwards-incompatible changes, we strive to keep them minimal.

- ClientBuilder was previously in charge of constructing the ApiKey. Now, the ApiKey is built through a new ApiKeyBuilder interface which can be instantiated via the new `com.stormpath.sdk.client.ApiKeys` utility class. ApiKeyBuilder provides a nice fluent builder API. Once the ApiKey is built, it can be set to the Client by means of the ClientBuilder instance.

### 1.0.alpha ###

- Added the possibility to specify AccountStore during authentication.
- [Issue 36](https://github.com/stormpath/stormpath-sdk-java/issues/36): Client version is now being obtained from version.properties file

#### Backwards Incompatible Changes ####

This is a prep release for the 1.0 final release, and we are finalizing the 1.0 API.  As a result, this alpha release contains a few backwards-incompatible changes, but we have tried to keep them a minimum.  As we have tried very hard to do during 0.x, 1.x will continue to enforce [semantic versioning](http://semver.org) practices so there are little surprises.

- Client and ClientBuilder were previously concrete classes - they are now interfaces.  A `com.stormpath.sdk.client.Clients` utility class has been added with utility methods for creating clients, providing a nice fluent builder API.  This retains a creation/builder pattern in use across the rest of the client API.

### 0.9.3 ###

- [Issue 16](https://github.com/stormpath/stormpath-sdk-java/issues/16): Allow client to use basic authentication
- Backwards-incompatible change: com.stormpath.sdk.impl.http.support.SignatureException has been replaced by com.stormpath.sdk.impl.http.support.RequestAuthenticationException
- New method for Account: isMemberOfGroup(String hrefOrName)

### 0.9.2 ###

This is a bugfix point release that resolves [3 issues](https://github.com/stormpath/stormpath-sdk-java/issues?milestone=4&state=closed):

- [Issue 30](https://github.com/stormpath/stormpath-sdk-java/issues/30): Custom data updates are not cached when calling account/group save()
- [Issue 28](https://github.com/stormpath/stormpath-sdk-java/issues/28): ResourceException getMessage() should return a more descriptive message
- [Issue 31](https://github.com/stormpath/stormpath-sdk-java/issues/31): Provide more detailed ResourceException messages (duplicate of Issue #28).

### 0.9.1 ###

This is a bugfix point release that resolves [1 issue](https://github.com/stormpath/stormpath-sdk-java/issues?milestone=3):

- [Issue 25](https://github.com/stormpath/stormpath-sdk-java/issues/25): account.addGroup and group.addAccount do not work

### 0.9.0 ###

This is a [milestone](https://github.com/stormpath/stormpath-sdk-java/issues?milestone=2&page=1&state=closed) / new feature release.

#### Custom Data! ####

Our most requested feature is now available via the Stormpath Java SDK!

You now have the ability to create, update, delete up to 10 Megabytes of your own custom data per `Account` or `Group` stored within Stormpath.  This is a big deal: any account or group information that you can think of specific to your application(s) can now be stored directly with the account or group.  This allows you to completely remove user tables within your application if you desire.

Read the [Custom Data announcement](http://www.stormpath.com/blog/custom-user-data-stormpath-now-beta) and the [Custom Data REST API documentation](http://docs.stormpath.com/rest/product-guide/#custom-data) for more information and how to safely use Custom Data in your own applications.

`Custom Data` is a SDK Resource: you can save, update and delete it like any other.  But it is also a `java.util.Map<String,Object>` implementation:

```java
CustomData data = account.getCustomData();
data.put("favoriteColor", "blue");
data.remove("favoriteHobby");
data.save();
```
Because `CustomData` extends `Map<String,Object>`, you can store whatever data you want, but *NOTE*: 

The data *MUST* be JSON-compatible.  This means you can store primitives, and Maps, Arrays, Collections, nested as deep as you like.  Ensure the objects you persist can be marshalled to/from JSON via [Jackson](http://jackson.codehaus.org/) (what the Stormpath Java SDK uses for JSON marshalling).  Also a single `Custom Data` resource must be less than 10 Megabytes in size.

##### Persistance by Reachabliity #####

Custom Data is a resource like any other - you can `save()` modifications and `delete()` it if you like.  But, because it it has a 1-to-1 correlation with an owning `Account` or `Group`, it is a little extra special: you can also save, update and delete Custom Data just by saving the owning account or group.

For example, let's say you wanted to create a Starfleet account for [Captain Jean-Luc Picard](http://en.wikipedia.org/wiki/Jean-Luc_Picard).  Because Stormpath has no knowledge of Star Trek-specific needs, we can store this in the account's Custom Data resource:

```java
Application application = getApplication(); //obtain the app instance however you wish

Account account = client.instantiate(Account.class);
account.setGivenName("Jean-Luc");
account.setSurname("Picard");
account.setEmail("captain@starfleet.com");
account.setPassword("Changeme1!");

//let's store some application-specific data:
CustomData data = account.getCustomData();
data.put("rank", "Captain");
data.put("birthDate", "2305-07-13");
data.put("birthPlace", "La Barre, France");
data.put("favoriteDrink", "Earl Grey tea (hot)");

application.createAccount(account);
```
Notice how we did not call `data.save()` - creating the account (or updating it later via `save()`) will automatically persist the account's `customData` resource.  The account 'knows' that the custom data resource has been changed and it will propogate those changes automatically when you persist the account.

Groups work the same way - you can save a group and it's custom data resource will be saved as well.

*NOTE*: Just remember, if you have any secure data or information you don't want searchable, ensure you encrypt it before saving it in an account or group's custom data resource.  Read the [Custom Data announcement](http://www.stormpath.com/blog/custom-user-data-stormpath-now-beta) for usage guidelines.

#### Create Accounts via an Application ####

As a convenience, you may now create `account` and `group` resources directly via an application, without first needing to obtain the intermediate directory or group where they will be persisted:

```java
Application application = getApplication(); //obtain the app instance however you wish

Account account = client.instantiate(Account.class);
account.setGivenName("John");
account.setSurname("Smith");
account.setEmail("john@smith.com");
account.setPassword("Changeme1!");

application.createAccount(account);
```
You can also use the `CreateAccountRequest` concept to control other account creation directives.  For example, using the Fluent API:

```java
import static com.stormpath.sdk.account.Accounts.*;

...

account = application.createAccount(newCreateRequestFor(account).setRegistrationWorkflowEnabled(true).build());
```

Again, this is a convenience: The account will be routed to (and created in) the application's designated [default account store](http://docs.stormpath.com/rest/product-guide/#account-store-mapping-default-account-store), or throw an error if there is no designated account store.  

Because accounts are not 'owned' by applications (they are 'owned' by a directory), this will not make application 'private' accounts - it is merely a convenience mechanism to reduce the amount of work to create an account that may use a particular application.

#### Create Groups via an Application ####

Similar to accounts, as a convenience, you may create `group` resources directly via an application without first needing to obtain the intermediate directory where the group will be persisted:

```java
Application application = getApplication(); //obtain the app instance however you wish

Group group = client.instantiate(Group.class);
group.setName("Directory-unique name here");

application.createGroup(group);
```
You can also use the `CreateGroupRequest` variant to control other group creation directives.  For example, using the fluent API:

```java
import static com.stormpath.sdk.group.Groups.*;

...

group = application.createGroup(newCreateRequestFor(group).withResponseOptions(options().withCustomData()).build());
```

Remember, this is a convenience: The group will be routed to (and created in) the application's designated [default group store](http://docs.stormpath.com/rest/product-guide/#account-store-mapping-default-group-store), or throw an error if there is no designated group store.  

Because groups are not 'owned' by applications (they are 'owned' by a directory), this will not make application 'private' groups - it is merely a convenience mechanism to reduce the amount of work to create a group accessible to a particular application.

#### Create Cloud Directories ####

You may now create and delete 'Cloud' (natively hosted) directories in Stormpath with the Stormpath Java SDK.  LDAP and Active Directory 'Mirrored' directories must still be created in the Stormpath Admin Console UI.  For example:

```java
Directory dir = client.instantiate(Directory.class);
dir.setName("My new 'cloud' Directory");

dir = client.getCurrentTenant().createDirectory(dir);

...
//delete it when no longer useful
dir.delete();
```

#### Manage Account Store Mappings ####

[Account Store Mappings](http://docs.stormpath.com/rest/product-guide/#account-store-mappings) are useful in more advanced usages of Stormpath, for example, if you have more than one directory (or group) to assign to an application to create a merged user base for the application.

The Java SDK now allows you to add, remove, re-order and generally manage an Application's account store mappings for these more advanced use cases.  See the JavaDoc for the `AccountStoreMapping` resource and the following `Application` methods:

```java
AccountStoreMappingList getAccountStoreMappings();
AccountStoreMappingList getAccountStoreMappings(Map<String, Object> queryParams);
AccountStoreMappingList getAccountStoreMappings(AccountStoreMappingCriteria criteria);
AccountStore getDefaultAccountStore();
void setDefaultAccountStore(AccountStore accountStore);
AccountStore getDefaultGroupStore();
void setDefaultGroupStore(AccountStore accountStore);
AccountStoreMapping createAccountStoreMapping(AccountStoreMapping mapping) throws ResourceException;
AccountStoreMapping addAccountStore(AccountStore accountStore) throws ResourceException;
```

### 0.8.1 ###

This is a bugfix point release that resolves [1 issue](https://github.com/stormpath/stormpath-sdk-java/issues?milestone=1&page=1&state=closed):

- [Issue #12](https://github.com/stormpath/stormpath-sdk-java/issues/14) application.authenticateAccount fails if caching is enabled

### 0.8.0 ###

#### Bug Fixes ####

##### Collection Iteration (transparent pagination) #####

Collection Resource iteration previously only represented the first page in a collection.  Iteration now transparently iterates over the entire collection, automatically requesting new pages from the server as necessary.  For example:

```java
AccountList accounts = application.getAccounts();

//iterate over the entire account collection:
for (Account account : accounts) {
    //do something with the account
}
```

#### New Features and Improvements ####

##### Caching #####

The SDK now has full caching support, utilizing a CacheManager interface (that produces/manages Cache instances).  If enabled, this improves performance by reducing round-trips to the Stormpath API servers.

An out-of-the-box production-grade CacheManager implementation - complete with default and per-region TTL/TTI configuration - may be configured for single-JVM applications.  Single-JVM app example config:

```java
import static com.stormpath.sdk.cache.Caches.*;
...

Client client = Clients.builder()
    .setApiKey(ApiKeys.builder()
        .setFileLocation(System.getProperty("user.home") + "/.stormpath/apiKey.properties")
        .build()
    )
    .setCacheManager(newCacheManager()
        .withDefaultTimeToLive(1, TimeUnit.DAYS) //general default
        .withDefaultTimeToIdle(2, TimeUnit.HOURS) //general default
        .withCache(forResource(Account.class) //Account-specific cache settings
            .withTimeToLive(1, TimeUnit.HOURS)
            .withTimeToIdle(30, TimeUnit.MINUTES))
        .withCache(forResource(Group.class) //Group-specific cache settings
            .withTimeToLive(2, TimeUnit.HOURS))
        .build() //build the CacheManager
    )
    .build(); //build the Client
```

Multi-JVM applications (an application deployed across multiple JVMs) would likely want to use a distributed/clustered coherent Cache product like Hazelcast, Ehcache+TerraCotta, Oracle Coherence, Gigaspaces, etc.  To leverage these caching products, you must implement the two interfaces (`CacheManager` and `Cache`) to delegate to your Caching provider API of choice, and you're on your way.  For example:

```java
CacheManager cacheManager = new CacheManagerImplementationThatUsesMyPreferredCachingProduct();
Client client = Clients.builder()
    .setApiKey(ApiKeys.builder()
        .setFileLocation(System.getProperty("user.home") + "/.stormpath/apiKey.properties")
        .build()
    )
    .setCacheManager(cacheManager);
    .build();
```

In both cases, the Stormpath Java SDK will store resource data in separate cache regions.  Each region is named after a resource interface for which it caches data, e.g. `"com.stormpath.sdk.account.Account"`, allowing for custom caching rules per resource type.  This gives you finer control of resource caching behavior based on your preferences/needs.

##### Query Support #####

Two new query mechanisms were introduced - you choose which you want to use based on your preference and/or JVM language.

1. [Fluent](http://en.wikipedia.org/wiki/Fluent_interface) and type-safe query DSL: If you're using a type-safe language, you will find this convenient, especially when using an IDE that auto-completes.  You'll find writing valid queries fast!  For example:
    ```java
    import static com.stormpath.sdk.account.Accounts.*;
    ...
    
    application.getAccounts(where(
        surname().containsIgnoreCase("Smith"))
        .and(givenName().eqIgnoreCase("John"))
        .orderBySurname().descending()
        .withGroups(10, 10) //eager fetching
        .offsetBy(20).limitTo(25)); //pagination
    ```
2. Map-based query methods.  These are not type safe, but might be desirable for some developers, maybe those using dynamically typed languages.  The map key/value pairs are simply REST API query parameters and values.  For example, the same results of the above fluent query could be achieved as follows in Groovy:
    ```groovy
    application.getAccounts [surname: '*Smith*', givenName: 'John',
                             orderBy: 'surname desc', expand: 'groups(offset:10,limit:10)'
                             offset: 20, limit: 25]
    ```

##### JavaDoc Enhancements #####

JavaDoc has been improved significantly.  But please don't hesitate to send us a Pull Request with fixes or enhancements!<|MERGE_RESOLUTION|>--- conflicted
+++ resolved
@@ -18,11 +18,9 @@
 
 ### 1.0.RC ###
 
-<<<<<<< HEAD
+- [Issue 55](https://github.com/stormpath/stormpath-sdk-java/issues/55): Account's password can now be reset along with the password reset token, in one API call.
 - [Issue 54](https://github.com/stormpath/stormpath-sdk-java/issues/54): AuthenticationResult is not a Resource any longer.
-=======
-- [Issue 55](https://github.com/stormpath/stormpath-sdk-java/issues/55): Account's password can now be reset along with the password reset token, in one API call.
->>>>>>> cbbb8dfe
+
 
 ### 1.0.beta ###
 
