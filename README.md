[![Build Status](https://api.travis-ci.org/stormpath/stormpath-sdk-java.png?branch=master)](https://travis-ci.org/stormpath/stormpath-sdk-java)

# Stormpath Java SDK #

Copyright &copy; 2013 Stormpath, Inc. and contributors.

This project is open-source via the [Apache 2.0 License](http://www.apache.org/licenses/LICENSE-2.0).

For all additional information, please see the full [Project Documentation](http://docs.stormpath.com/java/product-guide/).

### Build Instructions ###

This project requires Maven 3.0.3 to build.  Run the following:

`> mvn install`

## Change Log ##

### 1.0.RC ###

<<<<<<< HEAD
- [Issue 55](https://github.com/stormpath/stormpath-sdk-java/issues/55): Account's password can now be reset along with the password reset token, in one API call.
=======
- [Issue 56](https://github.com/stormpath/stormpath-sdk-java/issues/56): Method chaining for Resources
>>>>>>> d226b08a

### 1.0.beta ###

- Added Provider integration: Google and Facebook are supported.

#### Backwards Incompatible Changes ####

This beta release contains a few backwards-incompatible changes, we strive to keep them minimal.

- ClientBuilder was previously in charge of constructing the ApiKey. Now, the ApiKey is built through a new ApiKeyBuilder interface which can be instantiated via the new `com.stormpath.sdk.client.ApiKeys` utility class. ApiKeyBuilder provides a nice fluent builder API. Once the ApiKey is built, it can be set to the Client by means of the ClientBuilder instance.

### 1.0.alpha ###

- Added the possibility to specify AccountStore during authentication.
- [Issue 36](https://github.com/stormpath/stormpath-sdk-java/issues/36): Client version is now being obtained from version.properties file

#### Backwards Incompatible Changes ####

This is a prep release for the 1.0 final release, and we are finalizing the 1.0 API.  As a result, this alpha release contains a few backwards-incompatible changes, but we have tried to keep them a minimum.  As we have tried very hard to do during 0.x, 1.x will continue to enforce [semantic versioning](http://semver.org) practices so there are little surprises.

- Client and ClientBuilder were previously concrete classes - they are now interfaces.  A `com.stormpath.sdk.client.Clients` utility class has been added with utility methods for creating clients, providing a nice fluent builder API.  This retains a creation/builder pattern in use across the rest of the client API.

### 0.9.3 ###

- [Issue 16](https://github.com/stormpath/stormpath-sdk-java/issues/16): Allow client to use basic authentication
- Backwards-incompatible change: com.stormpath.sdk.impl.http.support.SignatureException has been replaced by com.stormpath.sdk.impl.http.support.RequestAuthenticationException
- New method for Account: isMemberOfGroup(String hrefOrName)

### 0.9.2 ###

This is a bugfix point release that resolves [3 issues](https://github.com/stormpath/stormpath-sdk-java/issues?milestone=4&state=closed):

- [Issue 30](https://github.com/stormpath/stormpath-sdk-java/issues/30): Custom data updates are not cached when calling account/group save()
- [Issue 28](https://github.com/stormpath/stormpath-sdk-java/issues/28): ResourceException getMessage() should return a more descriptive message
- [Issue 31](https://github.com/stormpath/stormpath-sdk-java/issues/31): Provide more detailed ResourceException messages (duplicate of Issue #28).

### 0.9.1 ###

This is a bugfix point release that resolves [1 issue](https://github.com/stormpath/stormpath-sdk-java/issues?milestone=3):

- [Issue 25](https://github.com/stormpath/stormpath-sdk-java/issues/25): account.addGroup and group.addAccount do not work

### 0.9.0 ###

This is a [milestone](https://github.com/stormpath/stormpath-sdk-java/issues?milestone=2&page=1&state=closed) / new feature release.

#### Custom Data! ####

Our most requested feature is now available via the Stormpath Java SDK!

You now have the ability to create, update, delete up to 10 Megabytes of your own custom data per `Account` or `Group` stored within Stormpath.  This is a big deal: any account or group information that you can think of specific to your application(s) can now be stored directly with the account or group.  This allows you to completely remove user tables within your application if you desire.

Read the [Custom Data announcement](http://www.stormpath.com/blog/custom-user-data-stormpath-now-beta) and the [Custom Data REST API documentation](http://docs.stormpath.com/rest/product-guide/#custom-data) for more information and how to safely use Custom Data in your own applications.

`Custom Data` is a SDK Resource: you can save, update and delete it like any other.  But it is also a `java.util.Map<String,Object>` implementation:

```java
CustomData data = account.getCustomData();
data.put("favoriteColor", "blue");
data.remove("favoriteHobby");
data.save();
```
Because `CustomData` extends `Map<String,Object>`, you can store whatever data you want, but *NOTE*: 

The data *MUST* be JSON-compatible.  This means you can store primitives, and Maps, Arrays, Collections, nested as deep as you like.  Ensure the objects you persist can be marshalled to/from JSON via [Jackson](http://jackson.codehaus.org/) (what the Stormpath Java SDK uses for JSON marshalling).  Also a single `Custom Data` resource must be less than 10 Megabytes in size.

##### Persistance by Reachabliity #####

Custom Data is a resource like any other - you can `save()` modifications and `delete()` it if you like.  But, because it it has a 1-to-1 correlation with an owning `Account` or `Group`, it is a little extra special: you can also save, update and delete Custom Data just by saving the owning account or group.

For example, let's say you wanted to create a Starfleet account for [Captain Jean-Luc Picard](http://en.wikipedia.org/wiki/Jean-Luc_Picard).  Because Stormpath has no knowledge of Star Trek-specific needs, we can store this in the account's Custom Data resource:

```java
Application application = getApplication(); //obtain the app instance however you wish

Account account = client.instantiate(Account.class);
account.setGivenName("Jean-Luc");
account.setSurname("Picard");
account.setEmail("captain@starfleet.com");
account.setPassword("Changeme1!");

//let's store some application-specific data:
CustomData data = account.getCustomData();
data.put("rank", "Captain");
data.put("birthDate", "2305-07-13");
data.put("birthPlace", "La Barre, France");
data.put("favoriteDrink", "Earl Grey tea (hot)");

application.createAccount(account);
```
Notice how we did not call `data.save()` - creating the account (or updating it later via `save()`) will automatically persist the account's `customData` resource.  The account 'knows' that the custom data resource has been changed and it will propogate those changes automatically when you persist the account.

Groups work the same way - you can save a group and it's custom data resource will be saved as well.

*NOTE*: Just remember, if you have any secure data or information you don't want searchable, ensure you encrypt it before saving it in an account or group's custom data resource.  Read the [Custom Data announcement](http://www.stormpath.com/blog/custom-user-data-stormpath-now-beta) for usage guidelines.

#### Create Accounts via an Application ####

As a convenience, you may now create `account` and `group` resources directly via an application, without first needing to obtain the intermediate directory or group where they will be persisted:

```java
Application application = getApplication(); //obtain the app instance however you wish

Account account = client.instantiate(Account.class);
account.setGivenName("John");
account.setSurname("Smith");
account.setEmail("john@smith.com");
account.setPassword("Changeme1!");

application.createAccount(account);
```
You can also use the `CreateAccountRequest` concept to control other account creation directives.  For example, using the Fluent API:

```java
import static com.stormpath.sdk.account.Accounts.*;

...

account = application.createAccount(newCreateRequestFor(account).setRegistrationWorkflowEnabled(true).build());
```

Again, this is a convenience: The account will be routed to (and created in) the application's designated [default account store](http://docs.stormpath.com/rest/product-guide/#account-store-mapping-default-account-store), or throw an error if there is no designated account store.  

Because accounts are not 'owned' by applications (they are 'owned' by a directory), this will not make application 'private' accounts - it is merely a convenience mechanism to reduce the amount of work to create an account that may use a particular application.

#### Create Groups via an Application ####

Similar to accounts, as a convenience, you may create `group` resources directly via an application without first needing to obtain the intermediate directory where the group will be persisted:

```java
Application application = getApplication(); //obtain the app instance however you wish

Group group = client.instantiate(Group.class);
group.setName("Directory-unique name here");

application.createGroup(group);
```
You can also use the `CreateGroupRequest` variant to control other group creation directives.  For example, using the fluent API:

```java
import static com.stormpath.sdk.group.Groups.*;

...

group = application.createGroup(newCreateRequestFor(group).withResponseOptions(options().withCustomData()).build());
```

Remember, this is a convenience: The group will be routed to (and created in) the application's designated [default group store](http://docs.stormpath.com/rest/product-guide/#account-store-mapping-default-group-store), or throw an error if there is no designated group store.  

Because groups are not 'owned' by applications (they are 'owned' by a directory), this will not make application 'private' groups - it is merely a convenience mechanism to reduce the amount of work to create a group accessible to a particular application.

#### Create Cloud Directories ####

You may now create and delete 'Cloud' (natively hosted) directories in Stormpath with the Stormpath Java SDK.  LDAP and Active Directory 'Mirrored' directories must still be created in the Stormpath Admin Console UI.  For example:

```java
Directory dir = client.instantiate(Directory.class);
dir.setName("My new 'cloud' Directory");

dir = client.getCurrentTenant().createDirectory(dir);

...
//delete it when no longer useful
dir.delete();
```

#### Manage Account Store Mappings ####

[Account Store Mappings](http://docs.stormpath.com/rest/product-guide/#account-store-mappings) are useful in more advanced usages of Stormpath, for example, if you have more than one directory (or group) to assign to an application to create a merged user base for the application.

The Java SDK now allows you to add, remove, re-order and generally manage an Application's account store mappings for these more advanced use cases.  See the JavaDoc for the `AccountStoreMapping` resource and the following `Application` methods:

```java
AccountStoreMappingList getAccountStoreMappings();
AccountStoreMappingList getAccountStoreMappings(Map<String, Object> queryParams);
AccountStoreMappingList getAccountStoreMappings(AccountStoreMappingCriteria criteria);
AccountStore getDefaultAccountStore();
void setDefaultAccountStore(AccountStore accountStore);
AccountStore getDefaultGroupStore();
void setDefaultGroupStore(AccountStore accountStore);
AccountStoreMapping createAccountStoreMapping(AccountStoreMapping mapping) throws ResourceException;
AccountStoreMapping addAccountStore(AccountStore accountStore) throws ResourceException;
```

### 0.8.1 ###

This is a bugfix point release that resolves [1 issue](https://github.com/stormpath/stormpath-sdk-java/issues?milestone=1&page=1&state=closed):

- [Issue #12](https://github.com/stormpath/stormpath-sdk-java/issues/14) application.authenticateAccount fails if caching is enabled

### 0.8.0 ###

#### Bug Fixes ####

##### Collection Iteration (transparent pagination) #####

Collection Resource iteration previously only represented the first page in a collection.  Iteration now transparently iterates over the entire collection, automatically requesting new pages from the server as necessary.  For example:

```java
AccountList accounts = application.getAccounts();

//iterate over the entire account collection:
for (Account account : accounts) {
    //do something with the account
}
```

#### New Features and Improvements ####

##### Caching #####

The SDK now has full caching support, utilizing a CacheManager interface (that produces/manages Cache instances).  If enabled, this improves performance by reducing round-trips to the Stormpath API servers.

An out-of-the-box production-grade CacheManager implementation - complete with default and per-region TTL/TTI configuration - may be configured for single-JVM applications.  Single-JVM app example config:

```java
import static com.stormpath.sdk.cache.Caches.*;
...

Client client = Clients.builder()
    .setApiKey(ApiKeys.builder()
        .setFileLocation(System.getProperty("user.home") + "/.stormpath/apiKey.properties")
        .build()
    )
    .setCacheManager(newCacheManager()
        .withDefaultTimeToLive(1, TimeUnit.DAYS) //general default
        .withDefaultTimeToIdle(2, TimeUnit.HOURS) //general default
        .withCache(forResource(Account.class) //Account-specific cache settings
            .withTimeToLive(1, TimeUnit.HOURS)
            .withTimeToIdle(30, TimeUnit.MINUTES))
        .withCache(forResource(Group.class) //Group-specific cache settings
            .withTimeToLive(2, TimeUnit.HOURS))
        .build() //build the CacheManager
    )
    .build(); //build the Client
```

Multi-JVM applications (an application deployed across multiple JVMs) would likely want to use a distributed/clustered coherent Cache product like Hazelcast, Ehcache+TerraCotta, Oracle Coherence, Gigaspaces, etc.  To leverage these caching products, you must implement the two interfaces (`CacheManager` and `Cache`) to delegate to your Caching provider API of choice, and you're on your way.  For example:

```java
CacheManager cacheManager = new CacheManagerImplementationThatUsesMyPreferredCachingProduct();
Client client = Clients.builder()
    .setApiKey(ApiKeys.builder()
        .setFileLocation(System.getProperty("user.home") + "/.stormpath/apiKey.properties")
        .build()
    )
    .setCacheManager(cacheManager);
    .build();
```

In both cases, the Stormpath Java SDK will store resource data in separate cache regions.  Each region is named after a resource interface for which it caches data, e.g. `"com.stormpath.sdk.account.Account"`, allowing for custom caching rules per resource type.  This gives you finer control of resource caching behavior based on your preferences/needs.

##### Query Support #####

Two new query mechanisms were introduced - you choose which you want to use based on your preference and/or JVM language.

1. [Fluent](http://en.wikipedia.org/wiki/Fluent_interface) and type-safe query DSL: If you're using a type-safe language, you will find this convenient, especially when using an IDE that auto-completes.  You'll find writing valid queries fast!  For example:
    ```java
    import static com.stormpath.sdk.account.Accounts.*;
    ...
    
    application.getAccounts(where(
        surname().containsIgnoreCase("Smith"))
        .and(givenName().eqIgnoreCase("John"))
        .orderBySurname().descending()
        .withGroups(10, 10) //eager fetching
        .offsetBy(20).limitTo(25)); //pagination
    ```
2. Map-based query methods.  These are not type safe, but might be desirable for some developers, maybe those using dynamically typed languages.  The map key/value pairs are simply REST API query parameters and values.  For example, the same results of the above fluent query could be achieved as follows in Groovy:
    ```groovy
    application.getAccounts [surname: '*Smith*', givenName: 'John',
                             orderBy: 'surname desc', expand: 'groups(offset:10,limit:10)'
                             offset: 20, limit: 25]
    ```

##### JavaDoc Enhancements #####

JavaDoc has been improved significantly.  But please don't hesitate to send us a Pull Request with fixes or enhancements!<|MERGE_RESOLUTION|>--- conflicted
+++ resolved
@@ -18,11 +18,8 @@
 
 ### 1.0.RC ###
 
-<<<<<<< HEAD
 - [Issue 55](https://github.com/stormpath/stormpath-sdk-java/issues/55): Account's password can now be reset along with the password reset token, in one API call.
-=======
 - [Issue 56](https://github.com/stormpath/stormpath-sdk-java/issues/56): Method chaining for Resources
->>>>>>> d226b08a
 
 ### 1.0.beta ###
 
