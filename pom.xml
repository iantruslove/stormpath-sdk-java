<?xml version="1.0" encoding="UTF-8"?>
<!--
  ~ Copyright 2014 Stormpath, Inc.
  ~
  ~ Licensed under the Apache License, Version 2.0 (the "License");
  ~ you may not use this file except in compliance with the License.
  ~ You may obtain a copy of the License at
  ~
  ~     http://www.apache.org/licenses/LICENSE-2.0
  ~
  ~ Unless required by applicable law or agreed to in writing, software
  ~ distributed under the License is distributed on an "AS IS" BASIS,
  ~ WITHOUT WARRANTIES OR CONDITIONS OF ANY KIND, either express or implied.
  ~ See the License for the specific language governing permissions and
  ~ limitations under the License.
  -->
<project xmlns="http://maven.apache.org/POM/4.0.0" xmlns:xsi="http://www.w3.org/2001/XMLSchema-instance" xsi:schemaLocation="http://maven.apache.org/POM/4.0.0 http://maven.apache.org/maven-v4_0_0.xsd">
    <modelVersion>4.0.0</modelVersion>

    <parent>
        <groupId>org.sonatype.oss</groupId>
        <artifactId>oss-parent</artifactId>
        <version>7</version>
    </parent>

    <groupId>com.stormpath.sdk</groupId>
    <artifactId>stormpath-sdk-root</artifactId>
    <version>1.0.0-SNAPSHOT</version>
    <packaging>pom</packaging>

    <name>Stormpath Java SDK</name>
    <description>
        The Stormpath Java SDK enables JVM-based applications to easily interact with Stormpath's REST API.
    </description>
    <url>https://github.com/stormpath/stormpath-sdk-java</url>
    <inceptionYear>2012</inceptionYear>

    <licenses>
        <license>
            <name>Apache License, Version 2.0</name>
            <url>http://www.apache.org/licenses/LICENSE-2.0</url>
            <distribution>repo</distribution>
        </license>
    </licenses>

    <scm>
        <connection>scm:git:git@github.com:stormpath/stormpath-sdk-java.git</connection>
        <developerConnection>scm:git:git@github.com:stormpath/stormpath-sdk-java.git</developerConnection>
        <url>git@github.com:stormpath/stormpath-sdk-java.git</url>
        <tag>HEAD</tag>
    </scm>
    <issueManagement>
        <system>GitHub</system>
        <url>https://github.com/stormpath/stormpath-sdk-java/issues</url>
    </issueManagement>

    <developers>
        <developer>
            <id>lhazlewood</id>
            <name>Les Hazlewood</name>
            <email>les@stormpath.com</email>
            <url>http://www.leshazlewood.com</url>
            <timezone>-8</timezone>
            <organization>Stormpath, Inc.</organization>
            <organizationUrl>http://www.stormpath.com</organizationUrl>
        </developer>
        <developer>
            <id>jwysong</id>
            <name>Jeff Wysong</name>
            <email>jeff@stormpath.com</email>
            <timezone>-5</timezone>
            <organization>Stormpath, Inc.</organization>
            <organizationUrl>http://www.stormpath.com</organizationUrl>
        </developer>
        <developer>
            <id>ecrisostomo</id>
            <name>Elder Crisostomo</name>
            <email>elder@stormpath.com</email>
            <timezone>-8</timezone>
            <organization>Stormpath, Inc.</organization>
            <organizationUrl>http://www.stormpath.com</organizationUrl>
        </developer>
    </developers>

    <modules>
        <module>api</module>
        <module>impl</module>
        <module>extensions</module>
        <module>examples</module>
    </modules>

    <properties>

        <slf4j.version>1.6.6</slf4j.version>
        <hazelcast.version>3.2.4</hazelcast.version>
        <httpClient.version>4.2.2</httpClient.version>
        <jackson.version>1.9.11</jackson.version>
        <oltu.version>1.0.0</oltu.version>

        <!-- We cannot use servlet-api 3.1 without breaking JDK 6 compatibility because servlet-api 3.1 requires JDK7.
             See: http://stackoverflow.com/questions/22314453/unsupported-major-minor-version-51-0-error-when-using-1-6-in-pom-and-openjdk6-fo -->
        <servlet.version>3.0.1</servlet.version>
        <spring.version>4.1.1.RELEASE</spring.version>

        <!-- Test Dependencies: Only required for testing when building the SDK.  Not required by SDK users at runtime: -->
        <groovy.version>1.8.8</groovy.version>
        <logback.version>1.0.7</logback.version>
        <easymock.version>3.1</easymock.version>
        <testng.version>6.8</testng.version>

<<<<<<< HEAD
        <!-- Sample App Dependencies: only required when running a sample app. Not required by SDK users at runtime: -->
        <jstl.version>1.2</jstl.version>
=======
        <!-- false in JDK 6 profile (i.e. JDK 6 build has ITs turned on): -->
        <skipITs>true</skipITs>
>>>>>>> 74a886ca

    </properties>

    <dependencies>

        <!-- Test Dependencies for _all_ children modules: -->
        <dependency>
            <groupId>ch.qos.logback</groupId>
            <artifactId>logback-classic</artifactId>
            <version>${logback.version}</version>
            <scope>test</scope>
        </dependency>
        <dependency>
            <groupId>org.testng</groupId>
            <artifactId>testng</artifactId>
            <version>${testng.version}</version>
            <scope>test</scope>
        </dependency>
        <dependency>
            <groupId>org.codehaus.groovy</groupId>
            <artifactId>groovy-all</artifactId>
            <version>${groovy.version}</version>
            <scope>test</scope>
        </dependency>
        <dependency>
            <groupId>org.easymock</groupId>
            <artifactId>easymock</artifactId>
            <version>${easymock.version}</version>
            <scope>test</scope>
        </dependency>

    </dependencies>

    <dependencyManagement>

        <dependencies>

            <!-- 'Pool' of dependencies available to any sub-module, but not included automatically.
                 They must be explicitly referenced in the children POMs, but _don't_ include
                 version numbers in the child POMs.  Define them here only to guarantee version
                 compatibility across children modules! -->

            <!-- Stormpath Java SDK sub-module .jars (alphabetized by artifactId for easy scanning please!): -->
            <dependency>
                <groupId>com.stormpath.sdk</groupId>
                <artifactId>stormpath-sdk-api</artifactId>
                <version>${project.version}</version>
            </dependency>
            <dependency>
                <groupId>com.stormpath.sdk</groupId>
                <artifactId>stormpath-sdk-impl</artifactId>
                <version>${project.version}</version>
            </dependency>
            <dependency>
                <groupId>com.stormpath.sdk</groupId>
                <artifactId>stormpath-sdk-oauth</artifactId>
                <version>${project.version}</version>
            </dependency>
            <dependency>
                <groupId>com.stormpath.sdk</groupId>
                <artifactId>stormpath-sdk-servlet</artifactId>
                <version>${project.version}</version>
            </dependency>
            <dependency>
                <groupId>com.stormpath.sdk</groupId>
                <artifactId>stormpath-sdk-httpclient</artifactId>
                <version>${project.version}</version>
            </dependency>

            <!-- 3rd party dependencies: -->
            <dependency>
                <groupId>org.apache.httpcomponents</groupId>
                <artifactId>httpclient</artifactId>
                <version>${httpClient.version}</version>
                <!-- The Stormpath Java SDK project uses SLF4J: -->
                <exclusions>
                    <exclusion>
                        <groupId>commons-logging</groupId>
                        <artifactId>commons-logging</artifactId>
                    </exclusion>
                </exclusions>
            </dependency>
            <dependency>
                <groupId>org.codehaus.jackson</groupId>
                <artifactId>jackson-mapper-asl</artifactId>
                <version>${jackson.version}</version>
            </dependency>
            <dependency>
                <groupId>org.apache.oltu.oauth2</groupId>
                <artifactId>org.apache.oltu.oauth2.authzserver</artifactId>
                <version>${oltu.version}</version>
            </dependency>
            <dependency>
                <groupId>org.apache.oltu.oauth2</groupId>
                <artifactId>org.apache.oltu.oauth2.resourceserver</artifactId>
                <version>${oltu.version}</version>
            </dependency>
            <dependency>
                <groupId>com.hazelcast</groupId>
                <artifactId>hazelcast</artifactId>
                <version>${hazelcast.version}</version>
            </dependency>
            <dependency>
                <groupId>javax.servlet</groupId>
                <artifactId>jstl</artifactId>
                <version>${jstl.version}</version>
            </dependency>
            <dependency>
                <groupId>javax.servlet</groupId>
                <artifactId>javax.servlet-api</artifactId>
                <version>${servlet.version}</version>
            </dependency>
            <dependency>
                <groupId>org.springframework</groupId>
                <artifactId>spring-expression</artifactId>
                <version>${spring.version}</version>
                <exclusions>
                    <exclusion>
                        <groupId>commons-logging</groupId>
                        <artifactId>commons-logging</artifactId>
                    </exclusion>
                </exclusions>
            </dependency>
            <!-- Replaces commons-logging runtime need for HTTPClient and spring-expression: -->
            <dependency>
                <groupId>org.slf4j</groupId>
                <artifactId>jcl-over-slf4j</artifactId>
                <version>${slf4j.version}</version>
                <scope>runtime</scope>
            </dependency>
            <dependency>
                <groupId>org.slf4j</groupId>
                <artifactId>slf4j-api</artifactId>
                <version>${slf4j.version}</version>
            </dependency>

        </dependencies>

    </dependencyManagement>

    <build>
        <plugins>
            <plugin>
                <groupId>org.apache.maven.plugins</groupId>
                <artifactId>maven-compiler-plugin</artifactId>
                <version>3.0</version>
                <configuration>
                    <source>1.6</source>
                    <target>1.6</target>
                    <encoding>${project.build.sourceEncoding}</encoding>
                </configuration>
            </plugin>
            <plugin>
                <groupId>org.apache.maven.plugins</groupId>
                <artifactId>maven-jar-plugin</artifactId>
                <version>2.4</version>
                <configuration>
                    <archive>
                        <manifest>
                            <addDefaultSpecificationEntries>true</addDefaultSpecificationEntries>
                            <addDefaultImplementationEntries>true</addDefaultImplementationEntries>
                        </manifest>
                    </archive>
                </configuration>
            </plugin>
            <plugin>
                <!-- For unit tests: -->
                <groupId>org.codehaus.gmaven</groupId>
                <artifactId>gmaven-plugin</artifactId>
                <version>1.5</version>
                <configuration>
                    <providerSelection>1.8</providerSelection>
                </configuration>
                <dependencies>
                    <dependency>
                        <groupId>org.codehaus.gmaven.runtime</groupId>
                        <artifactId>gmaven-runtime-1.8</artifactId>
                        <version>1.5</version>
                        <exclusions>
                            <exclusion>
                                <groupId>org.codehaus.groovy</groupId>
                                <artifactId>groovy-all</artifactId>
                            </exclusion>
                        </exclusions>
                    </dependency>
                    <dependency>
                        <groupId>org.codehaus.groovy</groupId>
                        <artifactId>groovy-all</artifactId>
                        <version>${groovy.version}</version>
                    </dependency>
                </dependencies>
                <executions>
                    <execution>
                        <goals>
                            <goal>generateStubs</goal>
                            <goal>compile</goal>
                            <goal>generateTestStubs</goal>
                            <goal>testCompile</goal>
                        </goals>
                    </execution>
                </executions>
            </plugin>
            <plugin>
                <groupId>org.apache.maven.plugins</groupId>
                <artifactId>maven-failsafe-plugin</artifactId>
                <version>2.16</version>
                <configuration>
                    <skipITs>${skipITs}</skipITs>
                    <includes>
                        <include>**/*IT.java</include>
                        <include>**/*IT.groovy</include>
                        <include>**/*ITCase.java</include>
                        <include>**/*ITCase.groovy</include>
                    </includes>
                    <excludes>
                        <exclude>**/*ManualIT.java</exclude>
                        <exclude>**/*ManualIT.groovy</exclude>
                    </excludes>
                </configuration>
                <executions>
                    <execution>
                        <goals>
                            <goal>integration-test</goal>
                            <goal>verify</goal>
                        </goals>
                    </execution>
                </executions>
            </plugin>
            <plugin>
                <groupId>org.apache.maven.plugins</groupId>
                <artifactId>maven-release-plugin</artifactId>
                <version>2.4.2</version>
                <dependencies>
                    <dependency>
                        <groupId>org.apache.maven.scm</groupId>
                        <artifactId>maven-scm-provider-gitexe</artifactId>
                        <version>1.8.1</version>
                    </dependency>
                </dependencies>
                <configuration>
                    <mavenExecutorId>forked-path</mavenExecutorId>
                    <useReleaseProfile>false</useReleaseProfile>
                    <arguments>-DskipTests -Pdocs,stormpath-signature</arguments>
                    <autoVersionSubmodules>true</autoVersionSubmodules>
                </configuration>
            </plugin>
        </plugins>
    </build>

    <profiles>
        <profile>
            <id>jdk8</id>
            <activation>
                <jdk>[1.8,)</jdk>
            </activation>
            <properties>
                <!-- Issue 84: JDK 8 requires strict HTML.  We'll disable this strictness until we can
                     clean up the HTML source in JavaDoc comments: -->
                <additionalparam>-Xdoclint:none</additionalparam>
            </properties>
        </profile>
        <profile>
<<<<<<< HEAD
=======
            <id>it</id>
            <activation>
                <!-- only run the IT tests on one of the JVM builds in Travis CI.  This ensures that we don't hammer
                the REST api unnecessarily. -->
                <jdk>1.6</jdk>
            </activation>
            <properties>
                <skipITs>false</skipITs>
            </properties>
        </profile>
        <profile>
>>>>>>> 74a886ca
            <id>stormpath-signature</id>
            <build>
                <plugins>
                    <plugin>
                        <groupId>org.apache.maven.plugins</groupId>
                        <artifactId>maven-gpg-plugin</artifactId>
                        <version>1.4</version>
                        <executions>
                            <execution>
                                <id>sign-artifacts</id>
                                <phase>verify</phase>
                                <goals>
                                    <goal>sign</goal>
                                </goals>
                            </execution>
                        </executions>
                    </plugin>
                </plugins>
            </build>
        </profile>
        <profile>
            <id>docs</id>
            <build>
                <plugins>
                    <plugin>
                        <groupId>org.apache.maven.plugins</groupId>
                        <artifactId>maven-javadoc-plugin</artifactId>
                        <version>2.9.1</version>
                        <executions>
                            <execution>
                                <id>attach-api-docs</id>
                                <goals>
                                    <goal>jar</goal>
                                </goals>
                            </execution>
                        </executions>
                        <inherited>true</inherited>
                        <configuration>
                            <top><![CDATA[
    <script type="text/javascript">

  var _gaq = _gaq || [];
  _gaq.push(['_setAccount', 'UA-29159574-1']);
  _gaq.push(['_setDomainName', 'stormpath.com']);
  _gaq.push(['_trackPageview']);

  (function() {
    var ga = document.createElement('script'); ga.type = 'text/javascript'; ga.async = true;
    ga.src = ('https:' == document.location.protocol ? 'https://' : 'http://') + 'stats.g.doubleclick.net/dc.js';
    var s = document.getElementsByTagName('script')[0]; s.parentNode.insertBefore(ga, s);
  })();

</script>

<!-- kissmetrics -->
<script type="text/javascript">
  var _kmq = _kmq || [];
  var _kmk = _kmk || '684b854336bd3a6523260ebd991eec06b18b929a';
  function _kms(u){
    setTimeout(function(){
      var d = document, f = d.getElementsByTagName('script')[0],
      s = d.createElement('script');
      s.type = 'text/javascript'; s.async = true; s.src = u;
      f.parentNode.insertBefore(s, f);
    }, 1);
  }
  _kms('//i.kissmetrics.com/i.js');
  _kms('//doug1izaerwt3.cloudfront.net/' + _kmk + '.1.js');
</script>

<!-- Optimizely -->
<script src="//cdn.optimizely.com/js/225847041.js"></script>
                                ]]></top>
                        </configuration>
                    </plugin>
                    <plugin>
                        <groupId>org.apache.maven.plugins</groupId>
                        <artifactId>maven-source-plugin</artifactId>
                        <version>2.1.2</version>
                        <executions>
                            <execution>
                                <id>attach-sources</id>
                                <goals>
                                    <goal>jar-no-fork</goal>
                                </goals>
                            </execution>
                        </executions>
                        <inherited>true</inherited>
                    </plugin>
                </plugins>
            </build>
        </profile>
    </profiles>

</project><|MERGE_RESOLUTION|>--- conflicted
+++ resolved
@@ -107,14 +107,11 @@
         <logback.version>1.0.7</logback.version>
         <easymock.version>3.1</easymock.version>
         <testng.version>6.8</testng.version>
-
-<<<<<<< HEAD
+        <!-- false in JDK 6 profile (i.e. JDK 6 build has ITs turned on): -->
+        <skipITs>true</skipITs>
+
         <!-- Sample App Dependencies: only required when running a sample app. Not required by SDK users at runtime: -->
         <jstl.version>1.2</jstl.version>
-=======
-        <!-- false in JDK 6 profile (i.e. JDK 6 build has ITs turned on): -->
-        <skipITs>true</skipITs>
->>>>>>> 74a886ca
 
     </properties>
 
@@ -377,8 +374,6 @@
             </properties>
         </profile>
         <profile>
-<<<<<<< HEAD
-=======
             <id>it</id>
             <activation>
                 <!-- only run the IT tests on one of the JVM builds in Travis CI.  This ensures that we don't hammer
@@ -390,7 +385,6 @@
             </properties>
         </profile>
         <profile>
->>>>>>> 74a886ca
             <id>stormpath-signature</id>
             <build>
                 <plugins>
