/*
 * Copyright 2014 Stormpath, Inc.
 *
 * Licensed under the Apache License, Version 2.0 (the "License");
 * you may not use this file except in compliance with the License.
 * You may obtain a copy of the License at
 *
 *     http://www.apache.org/licenses/LICENSE-2.0
 *
 * Unless required by applicable law or agreed to in writing, software
 * distributed under the License is distributed on an "AS IS" BASIS,
 * WITHOUT WARRANTIES OR CONDITIONS OF ANY KIND, either express or implied.
 * See the License for the specific language governing permissions and
 * limitations under the License.
 */
package com.stormpath.sdk.client

import com.stormpath.sdk.account.Account
import com.stormpath.sdk.account.Accounts
import com.stormpath.sdk.directory.AccountCreationPolicy
import com.stormpath.sdk.directory.Directories
import com.stormpath.sdk.directory.Directory
import com.stormpath.sdk.directory.PasswordPolicy
import com.stormpath.sdk.impl.resource.AbstractCollectionResource
import com.stormpath.sdk.mail.EmailStatus
import com.stormpath.sdk.provider.GoogleProvider
import com.stormpath.sdk.provider.Providers
import org.testng.annotations.Test

import static org.testng.Assert.*

/**
 *
 * @since 1.0.RC4
 */
class DirectoryIT extends ClientIT {

    /**
     * Asserts fix for <a href="https://github.com/stormpath/stormpath-sdk-java/pull/22">Pull Request 22</a>.
     */
    @Test
    void testCreateAndDeleteDirectory() {

        Directory dir = client.instantiate(Directory)
        dir.name = uniquify("Java SDK: DirectoryIT.testCreateAndDeleteDirectory")
        dir = client.currentTenant.createDirectory(dir);
        deleteOnTeardown(dir)

        assertNotNull dir.href
    }


    /**
     * Asserts fix for <a href="https://github.com/stormpath/stormpath-sdk-java/issues/12">Issue #12</a>
     */
    @Test
    void testDeleteAccount() {

        Directory dir = client.instantiate(Directory)
        dir.name = uniquify("Java SDK: DirectoryIT.testDeleteAccount")
        dir = client.currentTenant.createDirectory(dir)
        deleteOnTeardown(dir)

        def email = 'johndeleteme@nowhere.com'

        Account account = client.instantiate(Account)
        account = account.setGivenName('John')
            .setSurname('DELETEME')
            .setEmail(email)
            .setPassword('Changeme1!')

        dir.createAccount(account)

        String href = account.href

        //verify it was created:
        Account retrieved = dir.getAccounts(Accounts.where(Accounts.email().eqIgnoreCase(email))).iterator().next()
        assertEquals(href, retrieved.href)

        //test delete:
        retrieved.delete()

        def list = dir.getAccounts(Accounts.where(Accounts.email().eqIgnoreCase(email)))
        assertFalse list.iterator().hasNext() //no results
    }


    /**
     * Asserts <a href="https://github.com/stormpath/stormpath-sdk-java/issues/58">Issue 58</a>.
     * @since 1.0.RC
     */
    @Test
    void testCreateDirectoryViaTenantActions() {
        Directory dir = client.instantiate(Directory)
        dir.name = uniquify("Java SDK: DirectoryIT.testCreateDirectoryViaTenantActions")
        dir = client.createDirectory(dir);
        deleteOnTeardown(dir)
        assertNotNull dir.href
    }

    /**
     * @since 1.0.RC
     */
    @Test
    void testCreateDirectoryRequestViaTenantActions() {
        Directory dir = client.instantiate(Directory)
        dir.name = uniquify("Java SDK: DirectoryIT.testCreateDirectoryRequestViaTenantActions")
        GoogleProvider provider = client.instantiate(GoogleProvider.class)
        provider.setClientId("616598318417021").setClientSecret("c0ad961d45fdc0310c1c7d67c8f1d800")

        def request = Directories.newCreateRequestFor(dir)
                .forProvider(Providers.GOOGLE.builder()
                    .setClientId("616598318417021")
                    .setClientSecret("c0ad961d45fdc0310c1c7d67c8f1d800")
                    .setRedirectUri("http://localhost")
                    .build()
                ).build()
        dir = client.createDirectory(request);
        deleteOnTeardown(dir)
        assertNotNull dir.href
    }

    /**
     * @since 1.0.0
     */
    @Test
    void testCreateLinkedInDirectoryRequestViaTenantActions() {
        Directory dir = client.instantiate(Directory)
        dir.name = uniquify("Java SDK: DirectoryIT.testCreateLinkedInDirectoryRequest")

        def request = Directories.newCreateRequestFor(dir)
                .forProvider(Providers.LINKEDIN.builder()
                .setClientId("73i1dq2fko01s2")
                .setClientSecret("wJhXc81l63qEOc43")
                .build()
        ).build()
        dir = client.createDirectory(request);
        deleteOnTeardown(dir)
        assertNotNull dir.href
    }

    /**
     * @since 1.0.RC
     */
    @Test
    void testGetDirectoriesViaTenantActions() {
        def dirList = client.getDirectories()
        assertNotNull dirList.href
    }

    /**
     * @since 1.0.RC
     */
    @Test
    void testGetDirectoriesWithMapViaTenantActions() {
        def map = new HashMap<String, Object>()
        def dirList = client.getDirectories(map)
        assertNotNull dirList.href
    }

    /**
     * @since 1.0.RC
     */
    @Test
    void testGetDirectoriesWithDirCriteriaViaTenantActions() {
        def dirCriteria = Directories.criteria()
        def dirList = client.getDirectories(dirCriteria)
        assertNotNull dirList.href
    }

    /**
     * @since 1.0.0
     */
    @Test
    void testGetDirectoriesWithCustomData() {
        Directory directory = client.instantiate(Directory)
        directory.name = uniquify("Java SDK: DirectoryIT.testGetDirectoriesWithCustomData")
        directory.customData.put("someKey", "someValue")
        directory = client.createDirectory(directory);
        deleteOnTeardown(directory)
        assertNotNull directory.href

        def dirList = client.getDirectories(Directories.where(Directories.name().eqIgnoreCase(directory.getName())).withCustomData())

        def count = 0
        for (Directory dir : dirList) {
            count++
            assertNotNull(dir.getHref())
            assertEquals(dir.getCustomData().size(), 4)
        }
        assertEquals(count, 1)
    }

    /**
     * @since 1.0.RC4
     */
    @Test
    void testPasswordPolicy() {
        Directory dir = client.instantiate(Directory)
        dir.name = uniquify("Java SDK: DirectoryIT.testPasswordPolicy")
        dir = client.createDirectory(dir);
        deleteOnTeardown(dir)
        def passwordPolicy = dir.getPasswordPolicy()
        assertNotNull passwordPolicy.href
        assertEquals passwordPolicy.getResetTokenTtlHours(), 24
        assertEquals passwordPolicy.getResetEmailStatus(), EmailStatus.ENABLED
        assertEquals passwordPolicy.getResetSuccessEmailStatus(), EmailStatus.ENABLED
        passwordPolicy.setResetTokenTtlHours(100)
                .setResetEmailStatus(EmailStatus.DISABLED)
                .setResetSuccessEmailStatus(EmailStatus.DISABLED)
        passwordPolicy.save()

        //Let's check that the new state is properly retrieved in a new instance
        def retrievedPasswordPolicy = client.getResource(passwordPolicy.href, PasswordPolicy.class)
        assertEquals retrievedPasswordPolicy.getResetTokenTtlHours(), 100
        assertEquals retrievedPasswordPolicy.getResetEmailStatus(), EmailStatus.DISABLED
        assertEquals retrievedPasswordPolicy.getResetSuccessEmailStatus(), EmailStatus.DISABLED
    }

    /**
<<<<<<< HEAD
     * @since 1.0.0
     */
    @Test
    void testAccountCreationPolicy(){
        Directory dir = client.instantiate(Directory)
        dir.name = uniquify("Java SDK: DirectoryIT.testAccountCreationPolicy")
        dir = client.createDirectory(dir);
        deleteOnTeardown(dir)
        def accountPolicy = dir.getAccountCreationPolicy()
        assertNotNull accountPolicy.href

        // Validate default values
        assertEquals accountPolicy.getVerificationEmailStatus(), EmailStatus.DISABLED
        assertEquals accountPolicy.getVerificationSuccessEmailStatus(), EmailStatus.DISABLED
        assertEquals accountPolicy.getWelcomeEmailStatus(), EmailStatus.DISABLED

        //Set new values
        accountPolicy.setVerificationEmailStatus(EmailStatus.ENABLED)
        accountPolicy.setVerificationSuccessEmailStatus(EmailStatus.ENABLED)
        accountPolicy.setWelcomeEmailStatus(EmailStatus.ENABLED)
        accountPolicy.save()

        //Validate new values
        def retrievedAccountCreationPolicy = client.getResource(accountPolicy.href, AccountCreationPolicy.class)
        assertEquals(retrievedAccountCreationPolicy.getVerificationEmailStatus(), EmailStatus.ENABLED)
        assertEquals(retrievedAccountCreationPolicy.getVerificationSuccessEmailStatus(), EmailStatus.ENABLED)
        assertEquals(retrievedAccountCreationPolicy.getWelcomeEmailStatus(), EmailStatus.ENABLED)
=======
     * @since 1.0.RC4
     */
    @Test
    void testListSize() {

        Directory dir = client.instantiate(Directory)
        dir.name = uniquify("Java SDK: DirectoryIT.testListSize")
        dir = client.currentTenant.createDirectory(dir)
        deleteOnTeardown(dir)

        Account account01 = client.instantiate(Account)
        account01 = account01.setGivenName(uniquify('John01'))
                .setSurname('DELETEME')
                .setEmail(uniquify("john01deleteme") + "@stormpath.com")
                .setPassword('Changeme1!')

        dir.createAccount(account01)

        assertEquals(dir.getAccounts().getSize(), 1)

        def account02 = client.instantiate(Account)
        account02 = account02.setGivenName(uniquify('John02'))
                .setSurname('DELETEME')
                .setEmail(uniquify("john01deleteme") + "@stormpath.com")
                .setPassword('Changeme1!')

        dir.createAccount(account02)

        assertEquals(dir.getAccounts().getSize(), 2)

        def list = dir.getAccounts(Accounts.where(Accounts.email().eqIgnoreCase(account01.email)))

        assertEquals(list.getSize(), 1)

        list = dir.getAccounts(Accounts.where(Accounts.email().eqIgnoreCase("listMustBeEmpty")))

        assertEquals(list.getSize(), 0)

        list = dir.getAccounts(Accounts.criteria().limitTo(1))
        int count = 0

        def firstAccount = null
        def firstPage = null
        for (Account account : list) {
            def acrlist = (AbstractCollectionResource) list
            assertEquals(acrlist.currentPage.items.size(), 1)
            assertEquals(acrlist.currentPage.size, 2)

            assertNotNull(account.getHref())
            if(count == 0) {
                firstAccount = account
                firstPage = acrlist.currentPage
            } else {
                assertNotEquals(account.getHref(), firstAccount.getHref()) //let's check that the items are actually moving
                assertNotSame(acrlist.currentPage, firstPage) //let's check that pages are actually moving
            }

            count++
        }
        assertEquals(count, 2)

        account01.delete()
        account02.delete()

        assertEquals(dir.getAccounts().getSize(), 0)
>>>>>>> e5f98ea2
    }



}<|MERGE_RESOLUTION|>--- conflicted
+++ resolved
@@ -218,7 +218,6 @@
     }
 
     /**
-<<<<<<< HEAD
      * @since 1.0.0
      */
     @Test
@@ -246,75 +245,6 @@
         assertEquals(retrievedAccountCreationPolicy.getVerificationEmailStatus(), EmailStatus.ENABLED)
         assertEquals(retrievedAccountCreationPolicy.getVerificationSuccessEmailStatus(), EmailStatus.ENABLED)
         assertEquals(retrievedAccountCreationPolicy.getWelcomeEmailStatus(), EmailStatus.ENABLED)
-=======
-     * @since 1.0.RC4
-     */
-    @Test
-    void testListSize() {
-
-        Directory dir = client.instantiate(Directory)
-        dir.name = uniquify("Java SDK: DirectoryIT.testListSize")
-        dir = client.currentTenant.createDirectory(dir)
-        deleteOnTeardown(dir)
-
-        Account account01 = client.instantiate(Account)
-        account01 = account01.setGivenName(uniquify('John01'))
-                .setSurname('DELETEME')
-                .setEmail(uniquify("john01deleteme") + "@stormpath.com")
-                .setPassword('Changeme1!')
-
-        dir.createAccount(account01)
-
-        assertEquals(dir.getAccounts().getSize(), 1)
-
-        def account02 = client.instantiate(Account)
-        account02 = account02.setGivenName(uniquify('John02'))
-                .setSurname('DELETEME')
-                .setEmail(uniquify("john01deleteme") + "@stormpath.com")
-                .setPassword('Changeme1!')
-
-        dir.createAccount(account02)
-
-        assertEquals(dir.getAccounts().getSize(), 2)
-
-        def list = dir.getAccounts(Accounts.where(Accounts.email().eqIgnoreCase(account01.email)))
-
-        assertEquals(list.getSize(), 1)
-
-        list = dir.getAccounts(Accounts.where(Accounts.email().eqIgnoreCase("listMustBeEmpty")))
-
-        assertEquals(list.getSize(), 0)
-
-        list = dir.getAccounts(Accounts.criteria().limitTo(1))
-        int count = 0
-
-        def firstAccount = null
-        def firstPage = null
-        for (Account account : list) {
-            def acrlist = (AbstractCollectionResource) list
-            assertEquals(acrlist.currentPage.items.size(), 1)
-            assertEquals(acrlist.currentPage.size, 2)
-
-            assertNotNull(account.getHref())
-            if(count == 0) {
-                firstAccount = account
-                firstPage = acrlist.currentPage
-            } else {
-                assertNotEquals(account.getHref(), firstAccount.getHref()) //let's check that the items are actually moving
-                assertNotSame(acrlist.currentPage, firstPage) //let's check that pages are actually moving
-            }
-
-            count++
-        }
-        assertEquals(count, 2)
-
-        account01.delete()
-        account02.delete()
-
-        assertEquals(dir.getAccounts().getSize(), 0)
->>>>>>> e5f98ea2
-    }
-
-
+    }
 
 }