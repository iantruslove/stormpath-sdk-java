/*
 * Copyright 2014 Stormpath, Inc.
 *
 * Licensed under the Apache License, Version 2.0 (the "License");
 * you may not use this file except in compliance with the License.
 * You may obtain a copy of the License at
 *
 *     http://www.apache.org/licenses/LICENSE-2.0
 *
 * Unless required by applicable law or agreed to in writing, software
 * distributed under the License is distributed on an "AS IS" BASIS,
 * WITHOUT WARRANTIES OR CONDITIONS OF ANY KIND, either express or implied.
 * See the License for the specific language governing permissions and
 * limitations under the License.
 */
package com.stormpath.sdk.impl.client

import com.stormpath.sdk.account.Account
<<<<<<< HEAD
=======
import com.stormpath.sdk.application.Application
import com.stormpath.sdk.application.ApplicationCriteria
import com.stormpath.sdk.application.ApplicationList
import com.stormpath.sdk.application.CreateApplicationRequest
>>>>>>> c906b58c
import com.stormpath.sdk.cache.Cache
import com.stormpath.sdk.cache.CacheManager
import com.stormpath.sdk.client.ApiKey
import com.stormpath.sdk.client.AuthenticationScheme
import com.stormpath.sdk.client.Client
<<<<<<< HEAD
import com.stormpath.sdk.impl.ds.DefaultDataStore
import com.stormpath.sdk.impl.ds.Enlistment
import com.stormpath.sdk.impl.ds.JacksonMapMarshaller
import com.stormpath.sdk.impl.ds.ResourceFactory
import com.stormpath.sdk.impl.http.HttpMethod
import com.stormpath.sdk.impl.http.Request
import com.stormpath.sdk.impl.http.RequestExecutor
import com.stormpath.sdk.impl.http.Response
import com.stormpath.sdk.impl.http.support.DefaultRequest
import org.easymock.IArgumentMatcher
=======
import com.stormpath.sdk.directory.CreateDirectoryRequest
import com.stormpath.sdk.directory.Directory
import com.stormpath.sdk.directory.DirectoryCriteria
import com.stormpath.sdk.directory.DirectoryList
import com.stormpath.sdk.ds.DataStore
import com.stormpath.sdk.tenant.Tenant
>>>>>>> c906b58c
import org.testng.annotations.Test

import java.lang.reflect.Field
import java.lang.reflect.Modifier

import static org.easymock.EasyMock.*
import static org.testng.Assert.*

/**
 *
 * @since 1.0.alpha
 */
class DefaultClientTest {

    @Test
    void testConstructorOK() {

        def apiKey = createStrictMock(ApiKey)
        String baseUrl = "http://localhost:8080/v1"
        def proxy = createStrictMock(com.stormpath.sdk.client.Proxy)
        def cacheManager = createStrictMock(CacheManager)
        def authcScheme = AuthenticationScheme.SAUTHC1

        expect(proxy.getHost()).andReturn("192.168.2.110")
        expect(proxy.getPort()).andReturn(777)
        expect(proxy.isAuthenticationRequired()).andReturn(false)

        replay(apiKey, proxy, cacheManager)

        Client client = new DefaultClient(apiKey, baseUrl, proxy, cacheManager, authcScheme)

        assertEquals(client.dataStore.requestExecutor.apiKey, apiKey)

        verify(apiKey, proxy, cacheManager)
    }

    @Test
    void testConstructorApiKeyNull() {

        String baseUrl = "http://localhost:8080/v1"
        def proxy = createMock(com.stormpath.sdk.client.Proxy)
        def cacheManager = createMock(CacheManager)
        def authcScheme = AuthenticationScheme.SAUTHC1

        try {
            new DefaultClient(null, baseUrl, proxy, cacheManager, authcScheme)
            fail("Should have thrown due to null ApiKey")
        } catch (IllegalArgumentException ex) {
            assertEquals(ex.getMessage(), "apiKey argument cannot be null.")
        }
    }

    @Test
    void testGetCurrentTenant() {

        def apiKey = createStrictMock(ApiKey)
        String baseUrl = "http://localhost:8080/v1"
        def proxy = createStrictMock(com.stormpath.sdk.client.Proxy)
        def cacheManager = createStrictMock(CacheManager)
        def authcScheme = AuthenticationScheme.SAUTHC1
        def cache = createStrictMock(Cache)
        def map = createStrictMock(Map)
        def set = createStrictMock(Set)
        def iterator = createNiceMock(Iterator)
        def currentTenantHref = "https://api.stormpath.com/v1/tenants/3cFOIsPgvKwsGjAeIiWV6d"

        expect(proxy.getHost()).andReturn("192.168.2.110")
        expect(proxy.getPort()).andReturn(777)
        expect(proxy.isAuthenticationRequired()).andReturn(false)
        expect(cacheManager.getCache("com.stormpath.sdk.tenant.Tenant")).andReturn(cache)
        expect(cache.get("http://localhost:8080/v1/tenants/current")).andReturn(map)
        expect(map.isEmpty()).andReturn(false).times(2)
        expect(map.get("href")).andReturn(currentTenantHref).times(2)
        expect(map.size()).andReturn(1)
        expect(map.entrySet()).andReturn(set)
        expect(set.iterator()).andReturn(iterator)

        replay(apiKey, proxy, cacheManager, cache, map, set, iterator)

        Client client = new DefaultClient(apiKey, baseUrl, proxy, cacheManager, authcScheme)
        client.getCurrentTenant()

        verify(apiKey, proxy, cacheManager, cache, map, set, iterator)
    }

    @Test
    void testGetDataStore() {

        def apiKey = createNiceMock(ApiKey)
        String baseUrl = "http://localhost:8080/v1"
        def authcScheme = AuthenticationScheme.SAUTHC1

        Client client = new DefaultClient(apiKey, baseUrl, null, null, authcScheme)

        assertNotNull(client.getDataStore())
        assertEquals(client.getDataStore().baseUrl, baseUrl)
    }

<<<<<<< HEAD
    //@since 1.0.RC
    @Test
    void testDirtyPropertiesNotSharedAmongDifferentResourcesWithSameHref() {
        def apiKey = createNiceMock(ApiKey)
        def requestExecutor = createStrictMock(RequestExecutor)
        def resourceFactory = createStrictMock(ResourceFactory)
        def response = createStrictMock(Response)

        def properties = [href: "https://api.stormpath.com/v1/accounts/iouertnw48ufsjnsDFSf",
                fullName: "Mel Ben Smuk",
                email: 'my@email.com',
                givenName: 'Given Name',
                emailVerificationToken: [href: "https://api.stormpath.com/v1/accounts/emailVerificationTokens/4VQxTP5I7Xio03QJTOwQy1"],
                directory: [href: "https://api.stormpath.com/v1/directories/fwerh23948ru2euweouh"],
                tenant: [href: "https://api.stormpath.com/v1/tenants/jdhrgojeorigjj09etiij"],
                groups: [href: "https://api.stormpath.com/v1/accounts/iouertnw48ufsjnsDFSf/groups"],
                groupMemberships: [href: "https://api.stormpath.com/v1/accounts/iouertnw48ufsjnsDFSf/groupMemberships"],
                providerData: [href: "https://api.stormpath.com/v1/accounts/iouertnw48ufsjnsDFSf/providerData"],
                customData: [href: "https://api.stormpath.com/v1/accounts/iouertnw48ufsjnsDFSf/customData"]
        ]

        def propertiesAfterSave = [href: "https://api.stormpath.com/v1/accounts/iouertnw48ufsjnsDFSf",
                fullName: "Mel Ben Smuk",
                email: 'my@email.com',
                givenName: 'My New Given Name',
                emailVerificationToken: [href: "https://api.stormpath.com/v1/accounts/emailVerificationTokens/4VQxTP5I7Xio03QJTOwQy1"],
                directory: [href: "https://api.stormpath.com/v1/directories/fwerh23948ru2euweouh"],
                tenant: [href: "https://api.stormpath.com/v1/tenants/jdhrgojeorigjj09etiij"],
                groups: [href: "https://api.stormpath.com/v1/accounts/iouertnw48ufsjnsDFSf/groups"],
                groupMemberships: [href: "https://api.stormpath.com/v1/accounts/iouertnw48ufsjnsDFSf/groupMemberships"],
                providerData: [href: "https://api.stormpath.com/v1/accounts/iouertnw48ufsjnsDFSf/providerData"],
                customData: [href: "https://api.stormpath.com/v1/accounts/iouertnw48ufsjnsDFSf/customData"]
        ]
        def mapMarshaller = new JacksonMapMarshaller();
        // convert String into InputStream
        InputStream is01 = new ByteArrayInputStream(mapMarshaller.marshal(properties).getBytes());
        InputStream is02 = new ByteArrayInputStream(mapMarshaller.marshal(properties).getBytes());
        InputStream is01AfterSave = new ByteArrayInputStream(mapMarshaller.marshal(propertiesAfterSave).getBytes());

        def dataStore = new DefaultDataStore(requestExecutor)

        //Server call for Resource01
        expect(requestExecutor.executeRequest((DefaultRequest) reportMatcher(new RequestMatcher(new DefaultRequest(HttpMethod.GET, properties.href))))).andReturn(response)
        expect(response.isError()).andReturn(false)
        expect(response.hasBody()).andReturn(true)
        expect(response.getBody()).andReturn(is01)

        //Server call for Resource02
        expect(requestExecutor.executeRequest((DefaultRequest) reportMatcher(new RequestMatcher(new DefaultRequest(HttpMethod.GET, properties.href))))).andReturn(response)
        expect(response.isError()).andReturn(false)
        expect(response.hasBody()).andReturn(true)
        expect(response.getBody()).andReturn(is02)

        expect(requestExecutor.executeRequest((DefaultRequest) reportMatcher(new RequestMatcher(new DefaultRequest(HttpMethod.POST, properties.href))))).andReturn(response)
        expect(response.isError()).andReturn(false)
        expect(response.hasBody()).andReturn(true)
        expect(response.getBody()).andReturn(is01AfterSave)
        expect(response.getHttpStatus()).andReturn(200)

        replay requestExecutor, response, resourceFactory

        //Let's start
        def client = new DefaultClient(apiKey, "https://api.stormpath.com/v1/accounts/", null, null, null)
        setNewValue(client, "dataStore", dataStore)
        def account01 = client.getResource(properties.href, Account)
        def account02 = client.getResource(properties.href, Account)

        Field propertiesField = account01.getClass().superclass.superclass.superclass.getDeclaredField("properties")
        propertiesField.setAccessible(true);

        //let check both resources share the very same backing data instance
        assertSame(propertiesField.get(account01), propertiesField.get(account02))
        assertSame(account01.getGivenName(), account02.getGivenName())

        //We will update givenName of account01, account02 mut not have the givenName value changed as it was not saved yet
        assertEquals(account01.dirtyProperties, Collections.emptyMap())
        account01.setGivenName("My New Given name")
        assertNotEquals(account01.getGivenName(), account02.getGivenName())
        assertEquals(account01.dirtyProperties, [givenName: "My New Given name"])
        assertEquals(account02.dirtyProperties, Collections.emptyMap())
        assertSame(propertiesField.get(account01), propertiesField.get(account02))

        //Saving now, both resources must have the same data now
        account01.save()
        assertSame(account01.getGivenName(), account02.getGivenName())
        assertEquals(account01.dirtyProperties, Collections.emptyMap())
        assertEquals(account02.dirtyProperties, Collections.emptyMap())
        assertSame(propertiesField.get(account01), propertiesField.get(account02))

        verify requestExecutor, response, resourceFactory
    }

    //@since 1.0.RC
    static class RequestMatcher implements IArgumentMatcher {

        private Request expected

        RequestMatcher(Request request) {
            expected = request;

        }
        boolean matches(Object o) {
            if (o == null || ! Request.isInstance(o)) {
                return false;
            }
            Request actual = (Request) o
            return expected.getMethod().equals(actual.getMethod()) && expected.getResourceUrl().equals(actual.getResourceUrl()) && expected.getQueryString().equals(actual.getQueryString())
        }

        void appendTo(StringBuffer stringBuffer) {
            stringBuffer.append(expected.toString())
        }
    }

    //@since 1.0.RC
=======
    /**
     * @since 1.0.RC
     */
    @Test
    void testTenatActions() {

        def apiKey = createStrictMock(ApiKey)
        def dataStore = createStrictMock(DataStore)
        String baseUrl = "http://localhost:8080/v1"

        def tenant = createStrictMock(Tenant)
        def application = createStrictMock(Application)
        def returnedApplication = createStrictMock(Application)

        def createApplicationRequest = createStrictMock(CreateApplicationRequest)
        def applicationList = createStrictMock(ApplicationList)
        def map = createStrictMock(Map)
        def applicationCriteria = createStrictMock(ApplicationCriteria)
        def directory = createStrictMock(Directory)
        def returnedDir = createStrictMock(Directory)
        def createDirectoryRequest = createStrictMock(CreateDirectoryRequest)
        def directoryList = createStrictMock(DirectoryList)
        def directoryCriteria = createStrictMock(DirectoryCriteria)
        def account = createStrictMock(Account)

        def tenantHref = "https://api.stormpath.com/v1/tenants/jdhrgojeorigjj09etiij"
        def token = "ExAmPleEmAilVeRiFiCaTiOnTokEnHeRE"

        //createApplication(Application)
        expect(dataStore.getResource("/tenants/current", Tenant)).andReturn(tenant)
        expect(tenant.getHref()).andReturn(tenantHref)
        expect(tenant.createApplication(application)).andReturn(returnedApplication)

        //createApplication(CreateApplicationRequest)
        expect(dataStore.getResource(tenantHref, Tenant)).andReturn(tenant)
        expect(tenant.getHref()).andReturn(tenantHref)
        expect(tenant.createApplication(createApplicationRequest)).andReturn(returnedApplication)

        //getApplications()
        expect(dataStore.getResource(tenantHref, Tenant)).andReturn(tenant)
        expect(tenant.getHref()).andReturn(tenantHref)
        expect(tenant.getApplications()).andReturn(applicationList)

        //getApplications(Map<String, Object>)
        expect(dataStore.getResource(tenantHref, Tenant)).andReturn(tenant)
        expect(tenant.getHref()).andReturn(tenantHref)
        expect(tenant.getApplications(map)).andReturn(applicationList)

        //getApplications(ApplicationCriteria)
        expect(dataStore.getResource(tenantHref, Tenant)).andReturn(tenant)
        expect(tenant.getHref()).andReturn(tenantHref)
        expect(tenant.getApplications(applicationCriteria)).andReturn(applicationList)

        //createDirectory(Directory)
        expect(dataStore.getResource(tenantHref, Tenant)).andReturn(tenant)
        expect(tenant.getHref()).andReturn(tenantHref)
        expect(tenant.createDirectory(directory)).andReturn(returnedDir)

        //createDirectory(CreateDirectoryRequest)
        expect(dataStore.getResource(tenantHref, Tenant)).andReturn(tenant)
        expect(tenant.getHref()).andReturn(tenantHref)
        expect(tenant.createDirectory(createDirectoryRequest)).andReturn(returnedDir)

        //getDirectories()
        expect(dataStore.getResource(tenantHref, Tenant)).andReturn(tenant)
        expect(tenant.getHref()).andReturn(tenantHref)
        expect(tenant.getDirectories()).andReturn(directoryList)

        //getDirectories(Map<String, Object>)
        expect(dataStore.getResource(tenantHref, Tenant)).andReturn(tenant)
        expect(tenant.getHref()).andReturn(tenantHref)
        expect(tenant.getDirectories(map)).andReturn(directoryList)

        //getDirectories(ApplicationCriteria)
        expect(dataStore.getResource(tenantHref, Tenant)).andReturn(tenant)
        expect(tenant.getHref()).andReturn(tenantHref)
        expect(tenant.getDirectories(directoryCriteria)).andReturn(directoryList)

        //verifyAccountEmail(String)
        expect(dataStore.getResource(tenantHref, Tenant)).andReturn(tenant)
        expect(tenant.getHref()).andReturn(tenantHref)
        expect(tenant.verifyAccountEmail(token)).andReturn(account)

        replay(apiKey, dataStore, tenant, application, returnedApplication, createApplicationRequest, applicationList,
                map, applicationCriteria, directory, returnedDir, createDirectoryRequest, directoryList, directoryCriteria, account)

        Client client = new DefaultClient(apiKey, baseUrl, null, null, null)
        setNewValue(client, "dataStore", dataStore)
        assertSame(client.createApplication(application), returnedApplication)
        assertSame(client.createApplication(createApplicationRequest), returnedApplication)
        assertSame(client.getApplications(), applicationList)
        assertSame(client.getApplications(map), applicationList)
        assertSame(client.getApplications(applicationCriteria), applicationList)
        assertSame(client.createDirectory(directory), returnedDir)
        assertSame(client.createDirectory(createDirectoryRequest), returnedDir)
        assertSame(client.getDirectories(), directoryList)
        assertSame(client.getDirectories(map), directoryList)
        assertSame(client.getDirectories(directoryCriteria), directoryList)
        assertSame(client.verifyAccountEmail(token), account)

        verify(apiKey, dataStore, tenant, application, returnedApplication, createApplicationRequest, applicationList,
                map, applicationCriteria, directory, returnedDir, createDirectoryRequest, directoryList, directoryCriteria, account)
    }


    /**
     * Allows to set a new value to a final property
     *
     * @since 1.0.RC
     */
>>>>>>> c906b58c
    private void setNewValue(Object object, String fieldName, Object value){
        Field field = object.class.getDeclaredField(fieldName);
        field.setAccessible(true);
        int modifiers = field.getModifiers();
        Field modifierField = field.getClass().getDeclaredField("modifiers");
        modifiers = modifiers & ~Modifier.FINAL;
        modifierField.setAccessible(true);
        modifierField.setInt(field, modifiers);
        field.set(object, value);
    }
<<<<<<< HEAD
=======


>>>>>>> c906b58c

}<|MERGE_RESOLUTION|>--- conflicted
+++ resolved
@@ -16,21 +16,16 @@
 package com.stormpath.sdk.impl.client
 
 import com.stormpath.sdk.account.Account
-<<<<<<< HEAD
-=======
 import com.stormpath.sdk.application.Application
 import com.stormpath.sdk.application.ApplicationCriteria
 import com.stormpath.sdk.application.ApplicationList
 import com.stormpath.sdk.application.CreateApplicationRequest
->>>>>>> c906b58c
 import com.stormpath.sdk.cache.Cache
 import com.stormpath.sdk.cache.CacheManager
 import com.stormpath.sdk.client.ApiKey
 import com.stormpath.sdk.client.AuthenticationScheme
 import com.stormpath.sdk.client.Client
-<<<<<<< HEAD
 import com.stormpath.sdk.impl.ds.DefaultDataStore
-import com.stormpath.sdk.impl.ds.Enlistment
 import com.stormpath.sdk.impl.ds.JacksonMapMarshaller
 import com.stormpath.sdk.impl.ds.ResourceFactory
 import com.stormpath.sdk.impl.http.HttpMethod
@@ -39,14 +34,12 @@
 import com.stormpath.sdk.impl.http.Response
 import com.stormpath.sdk.impl.http.support.DefaultRequest
 import org.easymock.IArgumentMatcher
-=======
 import com.stormpath.sdk.directory.CreateDirectoryRequest
 import com.stormpath.sdk.directory.Directory
 import com.stormpath.sdk.directory.DirectoryCriteria
 import com.stormpath.sdk.directory.DirectoryList
 import com.stormpath.sdk.ds.DataStore
 import com.stormpath.sdk.tenant.Tenant
->>>>>>> c906b58c
 import org.testng.annotations.Test
 
 import java.lang.reflect.Field
@@ -145,7 +138,6 @@
         assertEquals(client.getDataStore().baseUrl, baseUrl)
     }
 
-<<<<<<< HEAD
     //@since 1.0.RC
     @Test
     void testDirtyPropertiesNotSharedAmongDifferentResourcesWithSameHref() {
@@ -260,8 +252,6 @@
         }
     }
 
-    //@since 1.0.RC
-=======
     /**
      * @since 1.0.RC
      */
@@ -372,7 +362,6 @@
      *
      * @since 1.0.RC
      */
->>>>>>> c906b58c
     private void setNewValue(Object object, String fieldName, Object value){
         Field field = object.class.getDeclaredField(fieldName);
         field.setAccessible(true);
@@ -383,10 +372,5 @@
         modifierField.setInt(field, modifiers);
         field.set(object, value);
     }
-<<<<<<< HEAD
-=======
-
-
->>>>>>> c906b58c
 
 }