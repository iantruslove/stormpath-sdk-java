/*
 *
 *  * Copyright 2014 Stormpath, Inc.
 *  *
 *  * Licensed under the Apache License, Version 2.0 (the "License");
 *  * you may not use this file except in compliance with the License.
 *  * You may obtain a copy of the License at
 *  *
 *  *     http://www.apache.org/licenses/LICENSE-2.0
 *  *
 *  * Unless required by applicable law or agreed to in writing, software
 *  * distributed under the License is distributed on an "AS IS" BASIS,
 *  * WITHOUT WARRANTIES OR CONDITIONS OF ANY KIND, either express or implied.
 *  * See the License for the specific language governing permissions and
 *  * limitations under the License.
 *
 */
package com.stormpath.sdk.impl.application

import com.stormpath.sdk.account.Account
import com.stormpath.sdk.account.Accounts
import com.stormpath.sdk.api.ApiKeys
import com.stormpath.sdk.application.AccountStoreMapping
import com.stormpath.sdk.application.Application
import com.stormpath.sdk.application.Applications
import com.stormpath.sdk.authc.UsernamePasswordRequest
import com.stormpath.sdk.client.AuthenticationScheme
import com.stormpath.sdk.client.ClientIT
import com.stormpath.sdk.directory.Directories
import com.stormpath.sdk.directory.Directory
import com.stormpath.sdk.group.Group
import com.stormpath.sdk.group.Groups
import com.stormpath.sdk.impl.http.authc.SAuthc1RequestAuthenticator
import com.stormpath.sdk.provider.GoogleProvider
import com.stormpath.sdk.provider.ProviderAccountRequest
import com.stormpath.sdk.provider.Providers
import org.testng.annotations.Test

import static org.testng.Assert.*

class ApplicationIT extends ClientIT {

    /**
     * Asserts fix for <a href="https://github.com/stormpath/stormpath-sdk-java/issues/17">Issue #17</a>
     */
    @Test
    void testLoginWithCachingEnabled() {

        def username = uniquify('lonestarr')
        def password = 'Changeme1!'

        //we could use the parent class's Client instance, but we re-define it here just in case:
        //if we ever turn off caching in the parent class config, we can't let that affect this test:
        def client = buildClient(true)

        def app = createTempApp()

        def acct = client.instantiate(Account)
        acct.username = username
        acct.password = password
        acct.email = username + '@nowhere.com'
        acct.givenName = 'Joe'
        acct.surname = 'Smith'
        acct = app.createAccount(Accounts.newCreateRequestFor(acct).setRegistrationWorkflowEnabled(false).build())

        def request = new UsernamePasswordRequest(username, password)
        def result = app.authenticateAccount(request)

        def cachedAccount = result.getAccount()

        assertEquals cachedAccount.username, acct.username
    }

    @Test
    void testCreateAppAccount() {

        def app = createTempApp()

        def email = 'deleteme@nowhere.com'

        Account account = client.instantiate(Account)
        account.givenName = 'John'
        account.surname = 'DELETEME'
        account.email =  email
        account.password = 'Changeme1!'

        def created = app.createAccount(account)

        //verify it was created:

        def found = app.getAccounts(Accounts.where(Accounts.email().eqIgnoreCase(email))).iterator().next()
        assertEquals(created.href, found.href)

        //test delete:
        found.delete()

        def list = app.getAccounts(Accounts.where(Accounts.email().eqIgnoreCase(email)))
        assertFalse list.iterator().hasNext() //no results
    }

    @Test
    void testCreateAppGroup() {

        def tenant = client.currentTenant

        def app = client.instantiate(Application)

        def authenticationScheme = client.dataStore.requestExecutor.requestAuthenticator

        //When no authenticationScheme is explicitly defined, SAuthc1RequestAuthenticator is used by default
        assertTrue authenticationScheme instanceof SAuthc1RequestAuthenticator

        app.name = uniquify("DELETEME")

        def dirName = uniquify("DELETEME")

        app = tenant.createApplication(Applications.newCreateRequestFor(app).createDirectoryNamed(dirName).build())
        def dir = tenant.getDirectories(Directories.where(Directories.name().eqIgnoreCase(dirName))).iterator().next()

        deleteOnTeardown(dir)
        deleteOnTeardown(app)

        Group group = client.instantiate(Group)
        group.name = uniquify('DELETEME')

        def created = app.createGroup(group)

        //verify it was created:

        def found = app.getGroups(Groups.where(Groups.name().eqIgnoreCase(group.name))).iterator().next()

        assertEquals(created.href, found.href)

        //test delete:
        found.delete()

        def list = app.getGroups(Groups.where(Groups.name().eqIgnoreCase(group.name)))
        assertFalse list.iterator().hasNext() //no results
    }

    @Test
    void testCreateAppGroupWithSauthc1RequestAuthenticator() {

        //We are creating a new client with Digest Authentication
        def client = buildClient(AuthenticationScheme.SAUTHC1)

        def tenant = client.currentTenant

        def app = client.instantiate(Application)

        def authenticationScheme = client.dataStore.requestExecutor.requestAuthenticator

        assertTrue authenticationScheme instanceof SAuthc1RequestAuthenticator

        app.name = uniquify("DELETEME")

        def dirName = uniquify("DELETEME")

        app = tenant.createApplication(Applications.newCreateRequestFor(app).createDirectoryNamed(dirName).build())
        def dir = tenant.getDirectories(Directories.where(Directories.name().eqIgnoreCase(dirName))).iterator().next()

        deleteOnTeardown(dir)
        deleteOnTeardown(app)

        Group group = client.instantiate(Group)
        group.name = uniquify('DELETEME')

        def created = app.createGroup(group)

        //verify it was created:

        def found = app.getGroups(Groups.where(Groups.name().eqIgnoreCase(group.name))).iterator().next()

        assertEquals(created.href, found.href)

        //test delete:
        found.delete()

        def list = app.getGroups(Groups.where(Groups.name().eqIgnoreCase(group.name)))
        assertFalse list.iterator().hasNext() //no results
    }

    @Test
    void testLoginWithAccountStore() {

        def username = uniquify('lonestarr')
        def password = 'Changeme1!'

        //we could use the parent class's Client instance, but we re-define it here just in case:
        //if we ever turn off caching in the parent class config, we can't let that affect this test:
        def client = buildClient(true)

        def app = createTempApp()

        def acct = client.instantiate(Account)
        acct.username = username
        acct.password = password
        acct.email = username + '@nowhere.com'
        acct.givenName = 'Joe'
        acct.surname = 'Smith'

        Directory dir1 = client.instantiate(Directory)
        dir1.name = uniquify("Java SDK: ApplicationIT.testLoginWithAccountStore")
        dir1 = client.currentTenant.createDirectory(dir1);
        deleteOnTeardown(dir1)

        Directory dir2 = client.instantiate(Directory)
        dir2.name = uniquify("Java SDK: ApplicationIT.testLoginWithAccountStore")
        dir2 = client.currentTenant.createDirectory(dir2);
        deleteOnTeardown(dir2)

        AccountStoreMapping accountStoreMapping1 = client.instantiate(AccountStoreMapping)
        accountStoreMapping1.setAccountStore(dir1)
        accountStoreMapping1.setApplication(app)
        accountStoreMapping1 = app.createAccountStoreMapping(accountStoreMapping1)

        AccountStoreMapping accountStoreMapping2 = client.instantiate(AccountStoreMapping)
        accountStoreMapping2.setAccountStore(dir2)
        accountStoreMapping2.setApplication(app)
        accountStoreMapping2 = app.createAccountStoreMapping(accountStoreMapping2)

        dir1.createAccount(acct)
        deleteOnTeardown(acct)

        //Account belongs to dir1, therefore login must succeed
        def request = new UsernamePasswordRequest(username, password, accountStoreMapping1.getAccountStore())
        def result = app.authenticateAccount(request)
        assertEquals(result.getAccount().getUsername(), acct.username)

        try {
            //Account does not belong to dir2, therefore login must fail
            request = new UsernamePasswordRequest(username, password, accountStoreMapping2.getAccountStore())
            app.authenticateAccount(request)
            fail("Should have thrown due to invalid username/password");
        } catch (Exception e) {
            assertEquals(e.getMessage(), "HTTP 400, Stormpath 400 (mailto:support@stormpath.com): Invalid username or password.")
        }

        //No account store has been defined, therefore login must succeed
        request = new UsernamePasswordRequest(username, password)
        result = app.authenticateAccount(request)
        assertEquals(result.getAccount().getUsername(), acct.username)
    }

<<<<<<< HEAD
    @Test
    void testGetApiKeyById() {

        def app = createTempApp()

        def account = createTestAccount(app)

        def apiKey = account.createApiKey()

        def appApiKey = app.getApiKey(apiKey.id)

        assertNotNull appApiKey
        assertEquals appApiKey, apiKey

    }

    @Test
    void testGetApiKeyByIdCacheDisabled() {

        def app = createTempApp()

        def account = createTestAccount(app)

        def apiKey = account.createApiKey()

        client = buildClient(false)

        app = client.dataStore.getResource(app.href, Application)

        def appApiKey = app.getApiKey(apiKey.id)

        assertNotNull appApiKey
        assertEquals appApiKey, apiKey

    }

    @Test
    void testGetApiKeyByIdWithOptions() {

        def app = createTempApp()

        def account = createTestAccount(app)

        def apiKey = account.createApiKey()

        def client = buildClient(false) // need to disable caching because the api key is cached without the options
        app = client.getResource(app.href, Application)
        def appApiKey = app.getApiKey(apiKey.id, ApiKeys.options().withAccount().withTenant())

        assertNotNull appApiKey
        assertEquals appApiKey.secret, apiKey.secret
        assertTrue(appApiKey.account.propertyNames.size() > 1) // testing expansion
        assertTrue(appApiKey.tenant.propertyNames.size() > 1) // testing expansion

    }

    def Account createTestAccount(Application app) {

        def email = 'deleteme@nowhere.com'

        Account account = client.instantiate(Account)
        account.givenName = 'John'
        account.surname = 'DELETEME'
        account.email =  email
        account.password = 'Changeme1!'

        app.createAccount(account)
        deleteOnTeardown(account)

        return  account
    }
=======
    //@since 1.0.beta
    @Test
    void testGetNonexistentGoogleAccount() {
        Directory dir = client.instantiate(Directory)
        dir.name = uniquify("Java SDK: ApplicationIT.testGetNonexistentGoogleAccount")
        GoogleProvider provider = client.instantiate(GoogleProvider.class);
        def clientId = uniquify("999999911111111")
        def clientSecret = uniquify("a0a0a0a0a0a0a0a0a0a0a0a0a0a0a0a0")
        provider.setClientId(clientId).setClientSecret(clientSecret).setRedirectUri("https://www.myAppURL:8090/index.jsp");

        def createDirRequest = Directories.newCreateRequestFor(dir).
                forProvider(Providers.GOOGLE.builder()
                        .setClientId(clientId)
                        .setClientSecret(clientSecret)
                        .setRedirectUri("https://www.myAppURL:8090/index.jsp")
                        .build()
                ).build()

        dir = client.currentTenant.createDirectory(createDirRequest)
        deleteOnTeardown(dir)

        def app = createTempApp()
        app.addAccountStore(dir)

        ProviderAccountRequest request = Providers.GOOGLE.account().setCode("4/MZ-Z4Xr-V6K61-Y0CE-ifJlyIVwY.EqwqoikzZTUSaDn_5y0ZQNiQIAI2iwI").build();

        try {
            app.getAccount(request)
            fail("should have thrown")
        } catch (com.stormpath.sdk.resource.ResourceException e) {
            assertEquals(e.getStatus(), 400)
            assertEquals(e.getCode(), 7200)
            assertEquals(e.getDeveloperMessage(), "Stormpath was not able to complete the request to Google: this can be " +
                    "caused by either a bad Google directory configuration, or the provided account credentials are not " +
                    "valid. Google error message: 400 Bad Request")
        }
    }

>>>>>>> 0733e8ec


}<|MERGE_RESOLUTION|>--- conflicted
+++ resolved
@@ -242,79 +242,6 @@
         assertEquals(result.getAccount().getUsername(), acct.username)
     }
 
-<<<<<<< HEAD
-    @Test
-    void testGetApiKeyById() {
-
-        def app = createTempApp()
-
-        def account = createTestAccount(app)
-
-        def apiKey = account.createApiKey()
-
-        def appApiKey = app.getApiKey(apiKey.id)
-
-        assertNotNull appApiKey
-        assertEquals appApiKey, apiKey
-
-    }
-
-    @Test
-    void testGetApiKeyByIdCacheDisabled() {
-
-        def app = createTempApp()
-
-        def account = createTestAccount(app)
-
-        def apiKey = account.createApiKey()
-
-        client = buildClient(false)
-
-        app = client.dataStore.getResource(app.href, Application)
-
-        def appApiKey = app.getApiKey(apiKey.id)
-
-        assertNotNull appApiKey
-        assertEquals appApiKey, apiKey
-
-    }
-
-    @Test
-    void testGetApiKeyByIdWithOptions() {
-
-        def app = createTempApp()
-
-        def account = createTestAccount(app)
-
-        def apiKey = account.createApiKey()
-
-        def client = buildClient(false) // need to disable caching because the api key is cached without the options
-        app = client.getResource(app.href, Application)
-        def appApiKey = app.getApiKey(apiKey.id, ApiKeys.options().withAccount().withTenant())
-
-        assertNotNull appApiKey
-        assertEquals appApiKey.secret, apiKey.secret
-        assertTrue(appApiKey.account.propertyNames.size() > 1) // testing expansion
-        assertTrue(appApiKey.tenant.propertyNames.size() > 1) // testing expansion
-
-    }
-
-    def Account createTestAccount(Application app) {
-
-        def email = 'deleteme@nowhere.com'
-
-        Account account = client.instantiate(Account)
-        account.givenName = 'John'
-        account.surname = 'DELETEME'
-        account.email =  email
-        account.password = 'Changeme1!'
-
-        app.createAccount(account)
-        deleteOnTeardown(account)
-
-        return  account
-    }
-=======
     //@since 1.0.beta
     @Test
     void testGetNonexistentGoogleAccount() {
@@ -353,7 +280,77 @@
         }
     }
 
->>>>>>> 0733e8ec
+    @Test
+    void testGetApiKeyById() {
+
+        def app = createTempApp()
+
+        def account = createTestAccount(app)
+
+        def apiKey = account.createApiKey()
+
+        def appApiKey = app.getApiKey(apiKey.id)
+
+        assertNotNull appApiKey
+        assertEquals appApiKey, apiKey
+
+    }
+
+    @Test
+    void testGetApiKeyByIdCacheDisabled() {
+
+        def app = createTempApp()
+
+        def account = createTestAccount(app)
+
+        def apiKey = account.createApiKey()
+
+        client = buildClient(false)
+
+        app = client.dataStore.getResource(app.href, Application)
+
+        def appApiKey = app.getApiKey(apiKey.id)
+
+        assertNotNull appApiKey
+        assertEquals appApiKey, apiKey
+
+    }
+
+    @Test
+    void testGetApiKeyByIdWithOptions() {
+
+        def app = createTempApp()
+
+        def account = createTestAccount(app)
+
+        def apiKey = account.createApiKey()
+
+        def client = buildClient(false) // need to disable caching because the api key is cached without the options
+        app = client.getResource(app.href, Application)
+        def appApiKey = app.getApiKey(apiKey.id, ApiKeys.options().withAccount().withTenant())
+
+        assertNotNull appApiKey
+        assertEquals appApiKey.secret, apiKey.secret
+        assertTrue(appApiKey.account.propertyNames.size() > 1) // testing expansion
+        assertTrue(appApiKey.tenant.propertyNames.size() > 1) // testing expansion
+
+    }
+
+    def Account createTestAccount(Application app) {
+
+        def email = 'deleteme@nowhere.com'
+
+        Account account = client.instantiate(Account)
+        account.givenName = 'John'
+        account.surname = 'DELETEME'
+        account.email =  email
+        account.password = 'Changeme1!'
+
+        app.createAccount(account)
+        deleteOnTeardown(account)
+
+        return  account
+    }
 
 
 }