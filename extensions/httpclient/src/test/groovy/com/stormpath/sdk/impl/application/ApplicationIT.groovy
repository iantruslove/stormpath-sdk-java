/*
 * Copyright 2014 Stormpath, Inc.
 *
 * Licensed under the Apache License, Version 2.0 (the "License");
 * you may not use this file except in compliance with the License.
 * You may obtain a copy of the License at
 *
 *     http://www.apache.org/licenses/LICENSE-2.0
 *
 * Unless required by applicable law or agreed to in writing, software
 * distributed under the License is distributed on an "AS IS" BASIS,
 * WITHOUT WARRANTIES OR CONDITIONS OF ANY KIND, either express or implied.
 * See the License for the specific language governing permissions and
 * limitations under the License.
 */
package com.stormpath.sdk.impl.application

import com.stormpath.sdk.account.Account
import com.stormpath.sdk.account.Accounts
import com.stormpath.sdk.api.ApiKey
import com.stormpath.sdk.api.ApiKeys
import com.stormpath.sdk.application.AccountStoreMapping
import com.stormpath.sdk.application.Application
import com.stormpath.sdk.application.Applications
import com.stormpath.sdk.authc.UsernamePasswordRequest
import com.stormpath.sdk.client.AuthenticationScheme
import com.stormpath.sdk.client.ClientIT
import com.stormpath.sdk.directory.Directories
import com.stormpath.sdk.directory.Directory
import com.stormpath.sdk.group.Group
import com.stormpath.sdk.group.Groups
import com.stormpath.sdk.impl.api.ApiKeyParameter
import com.stormpath.sdk.impl.ds.DefaultDataStore
import com.stormpath.sdk.impl.ds.api.ApiKeyCacheParameter
import com.stormpath.sdk.impl.http.authc.SAuthc1RequestAuthenticator
import com.stormpath.sdk.impl.security.ApiKeySecretEncryptionService
import com.stormpath.sdk.provider.GoogleProvider
import com.stormpath.sdk.provider.ProviderAccountRequest
import com.stormpath.sdk.provider.Providers
import com.stormpath.sdk.tenant.Tenant
import org.testng.annotations.Test

import static org.testng.Assert.*

class ApplicationIT extends ClientIT {

    def encryptionServiceBuilder = new ApiKeySecretEncryptionService.Builder()

    /**
     * Asserts fix for <a href="https://github.com/stormpath/stormpath-sdk-java/issues/17">Issue #17</a>
     */
    @Test
    void testLoginWithCachingEnabled() {

        def username = uniquify('lonestarr')
        def password = 'Changeme1!'

        //we could use the parent class's Client instance, but we re-define it here just in case:
        //if we ever turn off caching in the parent class config, we can't let that affect this test:
        def client = buildClient(true)

        def app = createTempApp()

        def acct = client.instantiate(Account)
        acct.username = username
        acct.password = password
        acct.email = username + '@nowhere.com'
        acct.givenName = 'Joe'
        acct.surname = 'Smith'
        acct = app.createAccount(Accounts.newCreateRequestFor(acct).setRegistrationWorkflowEnabled(false).build())

        def request = new UsernamePasswordRequest(username, password)
        def result = app.authenticateAccount(request)

        def cachedAccount = result.getAccount()

        assertEquals cachedAccount.username, acct.username
    }

    @Test
    void testCreateAppAccount() {

        def app = createTempApp()

        def email = 'deleteme@nowhere.com'

        Account account = client.instantiate(Account)
        account.givenName = 'John'
        account.surname = 'DELETEME'
        account.email =  email
        account.password = 'Changeme1!'

        def created = app.createAccount(account)

        //verify it was created:

        def found = app.getAccounts(Accounts.where(Accounts.email().eqIgnoreCase(email))).iterator().next()
        assertEquals(created.href, found.href)

        //test delete:
        found.delete()

        def list = app.getAccounts(Accounts.where(Accounts.email().eqIgnoreCase(email)))
        assertFalse list.iterator().hasNext() //no results
    }

    @Test
    void testCreateAppGroup() {

        def tenant = client.currentTenant

        def app = client.instantiate(Application)

        def authenticationScheme = client.dataStore.requestExecutor.requestAuthenticator

        //When no authenticationScheme is explicitly defined, SAuthc1RequestAuthenticator is used by default
        assertTrue authenticationScheme instanceof SAuthc1RequestAuthenticator

        app.name = uniquify("DELETEME")

        def dirName = uniquify("DELETEME")

        app = tenant.createApplication(Applications.newCreateRequestFor(app).createDirectoryNamed(dirName).build())
        def dir = tenant.getDirectories(Directories.where(Directories.name().eqIgnoreCase(dirName))).iterator().next()

        deleteOnTeardown(dir)
        deleteOnTeardown(app)

        Group group = client.instantiate(Group)
        group.name = uniquify('DELETEME')

        def created = app.createGroup(group)

        //verify it was created:

        def found = app.getGroups(Groups.where(Groups.name().eqIgnoreCase(group.name))).iterator().next()

        assertEquals(created.href, found.href)

        //test delete:
        found.delete()

        def list = app.getGroups(Groups.where(Groups.name().eqIgnoreCase(group.name)))
        assertFalse list.iterator().hasNext() //no results
    }

    @Test
    void testCreateAppGroupWithSauthc1RequestAuthenticator() {

        //We are creating a new client with Digest Authentication
        def client = buildClient(AuthenticationScheme.SAUTHC1)

        def tenant = client.currentTenant

        def app = client.instantiate(Application)

        def authenticationScheme = client.dataStore.requestExecutor.requestAuthenticator

        assertTrue authenticationScheme instanceof SAuthc1RequestAuthenticator

        app.name = uniquify("DELETEME")

        def dirName = uniquify("DELETEME")

        app = tenant.createApplication(Applications.newCreateRequestFor(app).createDirectoryNamed(dirName).build())
        def dir = tenant.getDirectories(Directories.where(Directories.name().eqIgnoreCase(dirName))).iterator().next()

        deleteOnTeardown(dir)
        deleteOnTeardown(app)

        Group group = client.instantiate(Group)
        group.name = uniquify('DELETEME')

        def created = app.createGroup(group)

        //verify it was created:

        def found = app.getGroups(Groups.where(Groups.name().eqIgnoreCase(group.name))).iterator().next()

        assertEquals(created.href, found.href)

        //test delete:
        found.delete()

        def list = app.getGroups(Groups.where(Groups.name().eqIgnoreCase(group.name)))
        assertFalse list.iterator().hasNext() //no results
    }

    @Test
    void testLoginWithAccountStore() {

        def username = uniquify('lonestarr')
        def password = 'Changeme1!'

        //we could use the parent class's Client instance, but we re-define it here just in case:
        //if we ever turn off caching in the parent class config, we can't let that affect this test:
        def client = buildClient(true)

        def app = createTempApp()

        def acct = client.instantiate(Account)
        acct.username = username
        acct.password = password
        acct.email = username + '@nowhere.com'
        acct.givenName = 'Joe'
        acct.surname = 'Smith'

        Directory dir1 = client.instantiate(Directory)
        dir1.name = uniquify("Java SDK: ApplicationIT.testLoginWithAccountStore")
        dir1 = client.currentTenant.createDirectory(dir1);
        deleteOnTeardown(dir1)

        Directory dir2 = client.instantiate(Directory)
        dir2.name = uniquify("Java SDK: ApplicationIT.testLoginWithAccountStore")
        dir2 = client.currentTenant.createDirectory(dir2);
        deleteOnTeardown(dir2)

        AccountStoreMapping accountStoreMapping1 = client.instantiate(AccountStoreMapping)
        accountStoreMapping1.setAccountStore(dir1)
        accountStoreMapping1.setApplication(app)
        accountStoreMapping1 = app.createAccountStoreMapping(accountStoreMapping1)

        AccountStoreMapping accountStoreMapping2 = client.instantiate(AccountStoreMapping)
        accountStoreMapping2.setAccountStore(dir2)
        accountStoreMapping2.setApplication(app)
        accountStoreMapping2 = app.createAccountStoreMapping(accountStoreMapping2)

        dir1.createAccount(acct)
        deleteOnTeardown(acct)

        //Account belongs to dir1, therefore login must succeed
        def request = new UsernamePasswordRequest(username, password, accountStoreMapping1.getAccountStore())
        def result = app.authenticateAccount(request)
        assertEquals(result.getAccount().getUsername(), acct.username)

        try {
            //Account does not belong to dir2, therefore login must fail
            request = new UsernamePasswordRequest(username, password, accountStoreMapping2.getAccountStore())
            app.authenticateAccount(request)
            fail("Should have thrown due to invalid username/password");
        } catch (Exception e) {
            assertEquals(e.getMessage(), "HTTP 400, Stormpath 400 (mailto:support@stormpath.com): Invalid username or password.")
        }

        //No account store has been defined, therefore login must succeed
        request = new UsernamePasswordRequest(username, password)
        result = app.authenticateAccount(request)
        assertEquals(result.getAccount().getUsername(), acct.username)
    }

    //@since 1.0.beta
    @Test
    void testGetNonexistentGoogleAccount() {
        Directory dir = client.instantiate(Directory)
        dir.name = uniquify("Java SDK: ApplicationIT.testGetNonexistentGoogleAccount")
        GoogleProvider provider = client.instantiate(GoogleProvider.class);
        def clientId = uniquify("999999911111111")
        def clientSecret = uniquify("a0a0a0a0a0a0a0a0a0a0a0a0a0a0a0a0")
        provider.setClientId(clientId).setClientSecret(clientSecret).setRedirectUri("https://www.myAppURL:8090/index.jsp");

        def createDirRequest = Directories.newCreateRequestFor(dir).
                forProvider(Providers.GOOGLE.builder()
                        .setClientId(clientId)
                        .setClientSecret(clientSecret)
                        .setRedirectUri("https://www.myAppURL:8090/index.jsp")
                        .build()
                ).build()

        dir = client.currentTenant.createDirectory(createDirRequest)
        deleteOnTeardown(dir)

        def app = createTempApp()
        app.addAccountStore(dir)

        ProviderAccountRequest request = Providers.GOOGLE.account().setCode("4/MZ-Z4Xr-V6K61-Y0CE-ifJlyIVwY.EqwqoikzZTUSaDn_5y0ZQNiQIAI2iwI").build();

        try {
            app.getAccount(request)
            fail("should have thrown")
        } catch (com.stormpath.sdk.resource.ResourceException e) {
            assertEquals(e.getStatus(), 400)
            assertEquals(e.getCode(), 7200)
            assertEquals(e.getDeveloperMessage(), "Stormpath was not able to complete the request to Google: this can be " +
                    "caused by either a bad Google directory configuration, or the provided account credentials are not " +
                    "valid. Google error message: 400 Bad Request")
        }
    }

    @Test
    void testGetApiKeyById() {

        def app = createTempApp()

        def account = createTestAccount(app)

        def apiKey = account.createApiKey()

        def appApiKey = app.getApiKey(apiKey.id)

        assertNotNull appApiKey
        assertEquals appApiKey, apiKey

    }

    @Test
    void testGetApiKeyByIdCacheDisabled() {

        def app = createTempApp()

        def account = createTestAccount(app)

        def apiKey = account.createApiKey()

        client = buildClient(false)

        app = client.dataStore.getResource(app.href, Application)

        def appApiKey = app.getApiKey(apiKey.id)

        assertNotNull appApiKey
        assertEquals appApiKey, apiKey

    }

    @Test
    void testGetApiKeyByIdWithOptions() {

        def app = createTempApp()

        def account = createTestAccount(app)

        def apiKey = account.createApiKey()

        def client = buildClient(false) // need to disable caching because the api key is cached without the options
        app = client.getResource(app.href, Application)
        def appApiKey = app.getApiKey(apiKey.id, ApiKeys.options().withAccount().withTenant())

        assertNotNull appApiKey
        assertEquals appApiKey.secret, apiKey.secret
        assertTrue(appApiKey.account.propertyNames.size() > 1) // testing expansion
        assertTrue(appApiKey.tenant.propertyNames.size() > 1) // testing expansion

    }

    @Test
    void testGetApiKeyByIdWithOptionsInCache() {

        def app = createTempApp()

        def account = createTestAccount(app)

        def apiKey = account.createApiKey()

        def client = buildClient()
        app = client.getResource(app.href, Application)
        def appApiKey = app.getApiKey(apiKey.id, ApiKeys.options().withAccount().withTenant())
        def appApiKey2 = app.getApiKey(apiKey.id, ApiKeys.options().withAccount().withTenant())

        assertNotNull appApiKey
        assertNotNull appApiKey2
        assertEquals appApiKey2.secret, appApiKey.secret
        assertTrue(appApiKey.account.propertyNames.size() > 1) // testing expansion on the object retrieved from the server
        assertTrue(appApiKey.tenant.propertyNames.size() > 1) // testing expansion on the object retrieved from the server

        def dataStore = (DefaultDataStore) client.dataStore

        // testing that the secret is encrypted in the cache
        def apiKeyCache = dataStore.cacheManager.getCache(ApiKey.name)
        assertNotNull apiKeyCache
        def apiKeyCacheValue = apiKeyCache.get(appApiKey2.href)
        assertNotNull apiKeyCacheValue
        assertNotEquals apiKeyCacheValue['secret'], appApiKey2.secret
        assertEquals decryptSecretFromCacheMap(apiKeyCacheValue), appApiKey2.secret

        // testing that the expansions made it to the cache
        def accountCache = dataStore.cacheManager.getCache(Account.name)
        assertNotNull accountCache
        def accountCacheValue = accountCache.get(appApiKey2.account.href)
        assertNotNull accountCacheValue
        assertEquals accountCacheValue['username'], appApiKey.account.username

        def tenantCache = dataStore.cacheManager.getCache(Tenant.name)
        assertNotNull tenantCache
        def tenantCacheValue = tenantCache.get(appApiKey2.tenant.href)
        assertNotNull tenantCacheValue
        assertEquals tenantCacheValue['key'], appApiKey.tenant.key


    }

    def Account createTestAccount(Application app) {

        def email = 'deleteme@nowhere.com'

        Account account = client.instantiate(Account)
        account.givenName = 'John'
        account.surname = 'DELETEME'
        account.email =  email
        account.password = 'Changeme1!'

        app.createAccount(account)
        deleteOnTeardown(account)

        return  account
    }

    String decryptSecretFromCacheMap(Map cacheMap) {

<<<<<<< HEAD
        if (cacheMap == null || cacheMap.isEmpty() || !cacheMap.containsKey(ApiKeyCacheParameter.API_KEY_META_DATA.toString())) {
            return null
        }

        def apiKeyMetaData = cacheMap[ApiKeyCacheParameter.API_KEY_META_DATA.toString()]

        def salt = apiKeyMetaData[ApiKeyParameter.ENCRYPTION_KEY_SALT.getName()]
        def keySize = apiKeyMetaData[ApiKeyParameter.ENCRYPTION_KEY_SIZE.getName()]
        def iterations = apiKeyMetaData[ApiKeyParameter.ENCRYPTION_KEY_ITERATIONS.getName()]

        def encryptionService = encryptionServiceBuilder
                .setBase64Salt(salt.getBytes())
                .setKeySize(keySize)
                .setIterations(iterations)
                .setPassword(client.dataStore.apiKey.secret.toCharArray()).build()

        def secret = encryptionService.decryptBase64String(cacheMap['secret'])

        return secret

=======
    /**
     * Asserts <a href="https://github.com/stormpath/stormpath-sdk-java/issues/58">Issue 58</a>.
     * @since 1.0.RC
     */
    @Test
    void testCreateApplicationViaTenantActions() {
        Application app = client.instantiate(Application)
        app.name = uniquify("Java SDK: ApplicationIT.testCreateApplicationViaTenantActions")
        app = client.createApplication(app);
        deleteOnTeardown(app)
        assertNotNull app.href
    }

    /**
     * @since 1.0.RC
     */
    @Test
    void testCreateApplicationRequestViaTenantActions() {
        Application app = client.instantiate(Application)
        app.name = uniquify("Java SDK: ApplicationIT.testCreateApplicationRequestViaTenantActions")
        def request = Applications.newCreateRequestFor(app).build()
        app = client.createApplication(request)
        deleteOnTeardown(app)
        assertNotNull app.href
    }

    /**
     * @since 1.0.RC
     */
    @Test
    void testGetApplicationsViaTenantActions() {
        def appList = client.getApplications()
        assertNotNull appList.href
    }

    /**
     * @since 1.0.RC
     */
    @Test
    void testGetApplicationsWithMapViaTenantActions() {
        def map = new HashMap<String, Object>()
        def appList = client.getApplications(map)
        assertNotNull appList.href
    }

    /**
     * @since 1.0.RC
     */
    @Test
    void testGetApplicationsWithAppCriteriaViaTenantActions() {
        def appCriteria = Applications.criteria()
        def appList = client.getApplications(appCriteria)
        assertNotNull appList.href
>>>>>>> c906b58c
    }

}<|MERGE_RESOLUTION|>--- conflicted
+++ resolved
@@ -406,7 +406,6 @@
 
     String decryptSecretFromCacheMap(Map cacheMap) {
 
-<<<<<<< HEAD
         if (cacheMap == null || cacheMap.isEmpty() || !cacheMap.containsKey(ApiKeyCacheParameter.API_KEY_META_DATA.toString())) {
             return null
         }
@@ -426,8 +425,8 @@
         def secret = encryptionService.decryptBase64String(cacheMap['secret'])
 
         return secret
-
-=======
+    }
+
     /**
      * Asserts <a href="https://github.com/stormpath/stormpath-sdk-java/issues/58">Issue 58</a>.
      * @since 1.0.RC
@@ -481,7 +480,6 @@
         def appCriteria = Applications.criteria()
         def appList = client.getApplications(appCriteria)
         assertNotNull appList.href
->>>>>>> c906b58c
     }
 
 }