<?xml version="1.0" encoding="UTF-8"?>
<!--
  ~ Copyright 2014 Stormpath, Inc.
  ~
  ~ Licensed under the Apache License, Version 2.0 (the "License");
  ~ you may not use this file except in compliance with the License.
  ~ You may obtain a copy of the License at
  ~
  ~     http://www.apache.org/licenses/LICENSE-2.0
  ~
  ~ Unless required by applicable law or agreed to in writing, software
  ~ distributed under the License is distributed on an "AS IS" BASIS,
  ~ WITHOUT WARRANTIES OR CONDITIONS OF ANY KIND, either express or implied.
  ~ See the License for the specific language governing permissions and
  ~ limitations under the License.
  -->
<project xmlns="http://maven.apache.org/POM/4.0.0" xmlns:xsi="http://www.w3.org/2001/XMLSchema-instance" xsi:schemaLocation="http://maven.apache.org/POM/4.0.0 http://maven.apache.org/maven-v4_0_0.xsd">

    <modelVersion>4.0.0</modelVersion>

    <parent>
        <groupId>com.stormpath.sdk</groupId>
        <artifactId>stormpath-sdk-root</artifactId>
<<<<<<< HEAD
        <version>1.0.0-SNAPSHOT</version>
=======
        <version>1.0.RC2.1-SNAPSHOT</version>
>>>>>>> e08f5d7b
        <relativePath>../../pom.xml</relativePath>
    </parent>

    <artifactId>stormpath-sdk-oauth</artifactId>
    <name>Stormpath Java SDK :: Extensions :: OAuth</name>
    <description>
        The Stormpath Java OAUTH HTTP  implementation .jar is used at runtime.. This
        implementation jar should be a runtime dependency only and should NOT be depended on at compile time by
        your code.  The implementations within this jar can change at any time without warning - use it with runtime
        scope only.
    </description>
    <packaging>jar</packaging>

    <dependencies>
        <dependency>
            <groupId>com.stormpath.sdk</groupId>
            <artifactId>stormpath-sdk-impl</artifactId>
        </dependency>
        <dependency>
            <groupId>org.apache.oltu.oauth2</groupId>
            <artifactId>org.apache.oltu.oauth2.authzserver</artifactId>
        </dependency>
        <dependency>
            <groupId>org.apache.oltu.oauth2</groupId>
            <artifactId>org.apache.oltu.oauth2.resourceserver</artifactId>
        </dependency>
        <dependency>
            <groupId>javax.servlet</groupId>
            <artifactId>javax.servlet-api</artifactId>
            <scope>provided</scope>
        </dependency>
        <dependency>
            <groupId>org.slf4j</groupId>
            <artifactId>jcl-over-slf4j</artifactId>
        </dependency>
    </dependencies>

</project><|MERGE_RESOLUTION|>--- conflicted
+++ resolved
@@ -21,11 +21,7 @@
     <parent>
         <groupId>com.stormpath.sdk</groupId>
         <artifactId>stormpath-sdk-root</artifactId>
-<<<<<<< HEAD
-        <version>1.0.0-SNAPSHOT</version>
-=======
         <version>1.0.RC2.1-SNAPSHOT</version>
->>>>>>> e08f5d7b
         <relativePath>../../pom.xml</relativePath>
     </parent>
 
