--- conflicted
+++ resolved
@@ -32,11 +32,7 @@
  *
  * @since 0.2
  */
-<<<<<<< HEAD
-public interface Group extends Resource, Saveable, Deletable, AccountStore, Iterable<Account> {
-=======
 public interface Group extends Resource, Saveable, Deletable {
->>>>>>> 35fbf86e
 
     /**
      * Returns the group's name, guaranteed to be unique for all groups within a Directory.
