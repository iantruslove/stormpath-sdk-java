/*
 * Copyright 2014 Stormpath, Inc.
 *
 * Licensed under the Apache License, Version 2.0 (the "License");
 * you may not use this file except in compliance with the License.
 * You may obtain a copy of the License at
 *
 *     http://www.apache.org/licenses/LICENSE-2.0
 *
 * Unless required by applicable law or agreed to in writing, software
 * distributed under the License is distributed on an "AS IS" BASIS,
 * WITHOUT WARRANTIES OR CONDITIONS OF ANY KIND, either express or implied.
 * See the License for the specific language governing permissions and
 * limitations under the License.
 */
package com.stormpath.sdk.application;

import com.stormpath.sdk.account.Account;
import com.stormpath.sdk.account.AccountCriteria;
import com.stormpath.sdk.account.AccountList;
import com.stormpath.sdk.account.CreateAccountRequest;
import com.stormpath.sdk.api.ApiAuthenticationResult;
import com.stormpath.sdk.api.ApiKey;
import com.stormpath.sdk.api.ApiKeyOptions;
import com.stormpath.sdk.authc.AuthenticationRequest;
import com.stormpath.sdk.authc.AuthenticationResult;
import com.stormpath.sdk.directory.AccountStore;
import com.stormpath.sdk.directory.Directory;
import com.stormpath.sdk.directory.DirectoryCriteria;
import com.stormpath.sdk.group.CreateGroupRequest;
import com.stormpath.sdk.group.Group;
import com.stormpath.sdk.group.GroupCriteria;
import com.stormpath.sdk.group.GroupList;
import com.stormpath.sdk.idsite.IdSiteCallbackHandler;
import com.stormpath.sdk.idsite.IdSiteUrlBuilder;
import com.stormpath.sdk.oauth.OauthRequestAuthenticator;
import com.stormpath.sdk.provider.ProviderAccountRequest;
import com.stormpath.sdk.provider.ProviderAccountResult;
import com.stormpath.sdk.resource.*;
import com.stormpath.sdk.tenant.Tenant;

import java.util.Map;

/**
 * An {@code Application} instance represents a Stormpath
 * <a href="https://www.stormpath.com/docs/managing-applications">registered application</a>.
 *
 * @since 0.1
 */
public interface Application extends Resource, Saveable, Deletable, Extendable {

    /**
     * Returns the Application's name.  An application's name must be unique across all other applications in the
     * owning Tenant.
     *
     * @return the Application's name
     */
    String getName();

    /**
     * Sets the application's name.  Application names must be unique within a Tenant.
     *
     * @param name tenant-unique name of the application.
     * @return this instance for method chaining.
     */
    Application setName(String name);

    /**
     * Returns the application description.
     *
     * @return the application description.
     */
    String getDescription();

    /**
     * Sets the application description.
     *
     * @param description the application description.
     * @return this instance for method chaining.
     */
    Application setDescription(String description);

    /**
     * Returns the application's status.  Application users may login to an enabled application.  They may not login
     * to a disabled application.
     *
     * @return the application's status.
     */
    ApplicationStatus getStatus();

    /**
     * Sets the application's status.  Application users may login to an enabled application.  They may not login
     * to a disabled application.
     *
     * @param status the application's status.
     * @return this instance for method chaining.
     */
    Application setStatus(ApplicationStatus status);

    /**
     * Returns a paginated list of all accounts that may login to the application.
     * <p/>
     * Tip: Instead of iterating over all accounts, it might be more convenient (and practical) to execute a search
     * for one or more accounts using the {@link #getAccounts(com.stormpath.sdk.account.AccountCriteria)} or
     * {@link #getAccounts(java.util.Map)} methods instead of this one.
     *
     * @return a paginated list of all accounts that may login to the application.
     * @see #getAccounts(com.stormpath.sdk.account.AccountCriteria)
     * @see #getAccounts(java.util.Map)
     */
    AccountList getAccounts();

    /**
     * Returns a paginated list of the accounts that may login to the application that also match the specified query
     * criteria.
     * <p/>
     * Each {@code queryParams} key/value pair will be converted to String name to String value pairs and appended to
     * the resource URL as query parameters, for example:
     * <pre>
     * .../applications/applicationId/accounts?param1=value1&param2=value2&...
     * </pre>
     *
     * @param queryParams the query parameters to use when performing a request to the collection.
     * @return a paginated list of the application's accounts that match the specified query criteria.
     * @since 0.8
     */
    AccountList getAccounts(Map<String, Object> queryParams);

    /**
     * Returns a paginated list of the accounts that may login to the application that also match the specified query
     * criteria.
     * The {@link com.stormpath.sdk.account.Accounts Accounts} utility class is available to help construct
     * the criteria DSL.  For example:
     * <pre>
     * application.getAccounts(Accounts
     *     .where(Accounts.surname().containsIgnoreCase("Smith"))
     *     .and(Accounts.givenName().eqIgnoreCase("John"))
     *     .orderBySurname().descending()
     *     .withGroups(10, 10)
     *     .offsetBy(20)
     *     .limitTo(25));
     * </pre>
     * or, if using static imports:
     * <pre>
     * import static com.stormpath.sdk.account.Accounts.*;
     *
     * ...
     *
     * application.getAccounts(where(
     *     surname().containsIgnoreCase("Smith"))
     *     .and(givenName().eqIgnoreCase("John"))
     *     .orderBySurname().descending()
     *     .withGroups(10, 10)
     *     .offsetBy(20)
     *     .limitTo(25));
     * </pre>
     *
     * @param criteria the criteria to use when performing a request to the collection.
     * @return a paginated list of the application's accounts that match the specified query criteria.
     * @since 0.8
     */
    AccountList getAccounts(AccountCriteria criteria);

    /**
     * Creates a new Account that may login to this application.
     *
     * <p>This is mostly a convenience method; it delegates creation to the Application's designated
     * {@link #getDefaultAccountStore() defaultAccountStore}, and functions as follows:
     *
     * <ul>
     * <li>If the {@code defaultAccountStore} is a Directory: the account is created in the Directory and
     * returned.</li>
     * <li>If the {@code defaultAccountStore} is a Group: the account is created in the Group's Directory, assigned to
     * the Group, and then returned.</li>
     * </ul>
     * </p>
     *
     * @param account the account to create/persist
     * @return a new Account that may login to this application.
     * @throws ResourceException if the Application does not have a designated {@link #getDefaultAccountStore()
     *                           defaultAccountStore}
     *                           or if the designated {@code defaultAccountStore} does not allow new accounts to be
     *                           created.
     * @since 0.9
     */
    Account createAccount(Account account) throws ResourceException;

    /**
     * Creates a new Account that may login to this application according to the request criteria.
     *
     * <p>This is mostly a convenience method; it delegates creation to the Application's designated
     * {@link #getDefaultAccountStore() defaultAccountStore}, and functions as follows:
     * <ul>
     * <li>If the {@code defaultAccountStore} is a Directory: the account is created in the Directory and
     * returned.</li>
     * <li>If the {@code defaultAccountStore} is a Group: the account is created in the Group's Directory, assigned to
     * the Group, and then returned.</li>
     * </ul>
     * </p>
     * <h2>Example</h2>
     * <pre>
     * application.createAccount(Accounts.newCreateRequestFor(account).build());
     * </pre>
     *
     * <p>If you would like to force disabling the backing directory's account registration workflow:
     * <pre>
     * application.createAccount(Accounts.newCreateRequestFor(account).setRegistrationWorkflowEnabled(false).build());
     * </pre>
     * If you would like to force the execution of the registration workflow, no matter what the backing directory
     * configuration is:
     * <pre>
     * application.createAccount(Accounts.newCreateRequestFor(account).setRegistrationWorkflowEnabled(true).build());
     * </pre>
     * If you would like to retrieve the account's custom data in the response of the account creation.
     * <pre>
     * application.createAccount(Accounts.newCreateRequestFor(account).withResponseOptions(Accounts.options().withCustomData()).build());
     * </pre>
     * </p>
     *
     * @param request the account creation request
     * @return a new Account that may login to this application.
     * @throws ResourceException if the Application does not have a designated {@link #getDefaultAccountStore()
     *                           defaultAccountStore}
     *                           or if the designated {@code defaultAccountStore} does not allow new accounts to be
     *                           created.
     * @since 0.9
     */
    Account createAccount(CreateAccountRequest request) throws ResourceException;

    /**
     * Returns all Groups accessible to the application. It will not only return any group associated directly as an
     * {@link AccountStore} but also every group that exists inside every directory associated as an account store.
     * <p/>
     * These groups can be used role-based access control checks, for example, 'if a user is in the admin group, allow
     * them to delete a user'.
     * <p/>
     * If you want to control which accounts can login to an application, you control that via the application's AccountStoreMappings
     * collection, not this method.
     * <p/>
     * Tip: Instead of iterating over all groups, it might be more convenient (and practical) to execute a search
     * for one or more groups using the {@link #getGroups(java.util.Map)} method instead of this one.
     *
     * @return all Groups accessible to the application (based on the Application's associated Account stores).
     * @see #getGroups(java.util.Map)
     * @since 0.8
     */
    GroupList getGroups();

    /**
     * Returns a paginated list of the groups accessible to the application (based on the app's mapped Account stores)
     * that also match the specified query criteria.
     * <p/>
     * Each {@code queryParams} key/value pair will be converted to String name to String value pairs and appended to
     * the resource URL as query parameters, for example:
     * <pre>
     * .../applications/applicationId/groups?param1=value1&param2=value2&...
     * </pre>
     *
     * @param queryParams the query parameters to use when performing a request to the collection.
     * @return a paginated list of the application's groups that match the specified query criteria.
     * @since 0.8
     */
    GroupList getGroups(Map<String, Object> queryParams);

    /**
     * Returns a paginated list of the groups accessible to the application (based on the app's mapped Account stores)
     * that also match the specified query criteria.
     * The {@link com.stormpath.sdk.group.Groups Groups} utility class is available to help construct
     * the criteria DSL.  For example:
     * <pre>
     * application.getGroups(Groups
     *     .where(Groups.description().containsIgnoreCase("foo"))
     *     .and(Groups.name().startsWithIgnoreCase("bar"))
     *     .orderByName().descending()
     *     .withAccounts(10, 10)
     *     .offsetBy(20)
     *     .limitTo(25));
     * </pre>
     * or, if using static imports:
     * <pre>
     * import static com.stormpath.sdk.group.Groups.*;
     *
     * ...
     *
     * application.getGroups(where(
     *     description().containsIgnoreCase("foo"))
     *     .and(name().startsWithIgnoreCase("bar"))
     *     .orderByName().descending()
     *     .withAccounts(10, 10)
     *     .offsetBy(20)
     *     .limitTo(25));
     * </pre>
     *
     * @param criteria the criteria to use when performing a request to the collection.
     * @return a paginated list of the application's accessible groups that match the specified query criteria.
     * @since 0.8
     */
    GroupList getGroups(GroupCriteria criteria);

    /**
     * Creates a new Group that may be used by this application in the application's
     * {@link #getDefaultGroupStore() defaultGroupStore}
     * <p/>
     * This is a convenience method.  It merely delegates to the Application's designated
     * {@link #getDefaultGroupStore() defaultGroupStore}.
     *
     * @param group the Group to create/persist
     * @return a new Group that may be used by this application.
     * @throws ResourceException if the Application does not have a designated {@link #getDefaultGroupStore()
     *                           defaultGroupStore} or if the designated {@code defaultGroupStore} does not allow new
     *                           groups to be created.
     * @since 0.9
     */
    Group createGroup(Group group) throws ResourceException;

    /**
     * Creates a new Group that may be used by this application in the application's
     * {@link #getDefaultGroupStore() defaultGroupStore}
     * <p/>
     * This is a convenience method. It merely delegates to the Application's designated
     * {@link #getDefaultGroupStore() defaultGroupStore}.
     * <h2>Example</h2>
     * <pre>
     * application.createGroup(Groups.newCreateRequestFor(group).build());
     * </pre>
     * <p/>
     * If you would like to retrieve the group's custom data in the response of the groups creation.
     * <pre>
     * application.createGroup(Groups.newCreateRequestFor(group).withResponseOptions(Groups.options().withCustomData()).build());
     * </pre>
     *
     * @param request the group creation request
     * @return a new Group that may be used by this application.
     * @throws ResourceException if the Application does not have a designated {@link #getDefaultGroupStore()
     *                           defaultGroupsStore} or if the designated {@code defaultGroupsStore} does not allow new
     *                           groups to be created.
     * @since 0.9
     */
    Group createGroup(CreateGroupRequest request);

    /**
     * Returns the application's parent (owning) Tenant.
     *
     * @return the application's parent (owning) Tenant.
     */
    Tenant getTenant();

    /**
     * Sends a password reset email for the specified account email address.  The email will contain
     * a password reset link that the user can click or copy into their browser address bar.
     * <p/>
     * This method merely sends the password reset email that contains the link and nothing else.  You will need to
     * handle the link requests and then reset the account's password as described in the
     * {@link #verifyPasswordResetToken(String)} JavaDoc.
     *
     * @param email an email address of an Account that may login to the application.
     * @return the matching account that will receive a password reset email
     * @see #verifyPasswordResetToken(String)
     * @see #resetPassword(String, String)
     * @throws ResourceException if there is no account that matches the specified email address
     */
    Account sendPasswordResetEmail(String email) throws ResourceException;

    /**
     * Sends a password reset email to an account in the specified {@code AccountStore} matching the specified
     * {@code email} address.  If the email does not match an account in the specified AccountStore, a
     * ResourceException will be thrown.  If you are unsure of which of the application's mapped account stores might
     * contain the account, use the more general
     * {@link #sendPasswordResetEmail(String) sendPasswordResetEmail(String email)} method instead.
     *
     * <p>This method is useful as a performance enhancement if the application might be mapped to many (dozens,
     * hundreds or thousands) of account stores.  This can be common in multi-tenant applications where each mapped
     * AccountStore represents a specific tenant or customer organization.  Specifying the AccountStore
     * in these scenarios bypasses the general email-only-based account search and performs a more-efficient direct
     * lookup directly against the specified AccountStore.  The AccountStore is usually discovered before calling this
     * method by inspecting a submitted tenant id or subdomain, e.g. http://ACCOUNT_STORE_NAME.foo.com </p>
     *
     * <p>Like the {@link #sendPasswordResetEmail(String)} method, this email merely sends the email that contains
     * a link that, when clicked, will take the user to a view (web page) that allows them to specify a new password.
     * When the new password is submitted, the {@link #verifyPasswordResetToken(String)} method is expected to be
     * called at that time.</p>
     *
     * @param email an email address of an Account that may login to the application.
     * @param accountStore the accountStore expected to contain an account with the specified email address
     * @return the matching account in the specified account store that will receive a password reset email
     * @see #sendPasswordResetEmail(String)
     * @see #verifyPasswordResetToken(String)
     * @see #resetPassword(String, String)
     * @throws ResourceException if the specified AccountStore is not mapped to this application or if the email address
     *                           is not in the specified Account store
     * @since 1.0.RC3
     */
    Account sendPasswordResetEmail(String email, AccountStore accountStore) throws ResourceException;

    /**
     * Verifies a password reset token in a user-clicked link within an email.
     * <p/>
     * <h2>Base Link Configuration</h2>
     * You need to define the <em>Base</em> link that will process HTTP requests when users click the link in the
     * email as part of your Application's Workflow Configuration within the Stormpath UI Console.  It must be a URL
     * served by your application's web servers.  For example:
     * <pre>
     * https://www.myApplication.com/passwordReset
     * </pre>
     * <h2>Runtime Link Processing</h2>
     * When an application user clicks on the link in the email at runtime, your web server needs to process the
     * request
     * and look for an {@code spToken} request parameter.  You can then verify the {@code spToken}, and then finally
     * change the Account's password.
     * <p/>
     * Usage Example:
     * <p/>
     * Browser:
     * {@code GET https://www.myApplication/passwordReset?spToken=someTokenValueHere}
     * <p/>
     * Your code:
     * <pre>
     * String token = httpServletRequest.getParameter("sptoken");
     *
     * Account account = application.verifyPasswordResetToken(token);
     *
     * //token has been verified - now set the new password with what the end-user submits:
     * account.setPassword(user_submitted_new_password);
     * account.save();
     * </pre>
     *
     * @param token the verification token, usually obtained as a request parameter by your application.
     * @return the Account matching the specified token.
     * @since 0.4
     */
    Account verifyPasswordResetToken(String token);

    /**
     * Verifies the password reset token (received in the user's email) and immediately changes the password in the
     * same
     * request (if the token is valid).
     * <p/>
     * NOTE: Once the token has been successfully used, it is immediately invalidated and can't be used again. If you
     * need
     * to change the password again, you will previously need to execute {@link #sendPasswordResetEmail(String)} again
     * in order
     * to obtain a new password reset token.
     *
     * @param passwordResetToken the verification token, usually obtained as a request parameter by your application.
     * @param newPassword        the new password that will be set to the Account if the token is successfully
     *                           validated.
     * @return the Account matching the specified token.
     * @see #sendPasswordResetEmail(String)
     * @since 1.0.RC
     */
    Account resetPassword(String passwordResetToken, String newPassword);

    /**
     * Authenticates an account's submitted principals and credentials (e.g. username and password).  The account must
     * be in one of the Application's assigned {@link #getAccountStoreMappings() account stores}.  If not
     * in an assigned account store, the authentication attempt will fail.
     * <h2>Example</h2>
     * Consider the following username/password-based example:
     * <p/>
     * <pre>
     * AuthenticationRequest request = new UsernamePasswordRequest(email, submittedRawPlaintextPassword);
     * Account authenticated = appToTest.authenticateAccount(request).getAccount();
     * </pre>
     *
     * @param request the authentication request representing an account's principals and credentials (e.g.
     *                username/password) used to verify their identity.
     * @return the result of the authentication.  The authenticated account can be obtained from
     *         {@code result.}{@link com.stormpath.sdk.authc.AuthenticationResult#getAccount() getAccount()}.
     * @throws ResourceException if the authentication attempt fails.
     */
    AuthenticationResult authenticateAccount(AuthenticationRequest request) throws ResourceException;

    /**
     * Retrieves a Provider-based {@link Account}. The account must exist in one of the Provider-based {@link
     * com.stormpath.sdk.directory.Directory Directories}
     * assigned to the Application as an {@link #getAccountStoreMappings() account store}, the Directory must also be
     * Enabled. If not
     * in an assigned account store, the retrieval attempt will fail.
     * <h2>Example</h2>
     * Consider the following  example:
     * <p/>
     * <pre>
     * ProviderAccountRequest request = Providers.GOOGLE.account()
     *                  .setCode("4/mV9k80PpUB7XK_2RvOqOkNrI7I8C.krFm0WYFM_sY3pEBd8D1tNHT8u6jiwI")
     *                  .build();
     * ProviderAccountResult result = application.getAccount(request);
     * Account account = result.getAccount();
     * </pre>
     *
     * @param request the {@link ProviderAccountRequest} representing the Provider-specific account access data (e.g.
     *                <code>accessToken</code>) used to verify the identity.
     * @return the result of the access request. The {@link Account} can be obtained from
     *         {@code result.}{@link com.stormpath.sdk.provider.ProviderAccountResult#getAccount() getAccount()}.
     * @throws ResourceException if the access attempt fails.
     * @since 1.0.beta
     */
    ProviderAccountResult getAccount(ProviderAccountRequest request);

    /**
     * Returns all AccountStoreMappings accessible to the application.
     * <p/>
     * Tip: Instead of iterating over all accountStoreMappings, it might be more convenient (and practical) to execute
     * a search for one or more accountStoreMappings using the {@link #getAccountStoreMappings(java.util.Map)} method
     * or the {@link #getAccountStoreMappings(AccountStoreMappingCriteria)} instead of this one.
     *
     * @return all AccountStoreMappings accessible to the application.
     * @see #getAccountStoreMappings(java.util.Map)
     * @see #getAccountStoreMappings(AccountStoreMappingCriteria)
     * @since 0.9
     */
    AccountStoreMappingList getAccountStoreMappings();

    /**
     * Returns a paginated list of the application's mapped Account stores
     * that also match the specified query criteria.
     * <p/>
     * Each {@code queryParams} key/value pair will be converted to String name to String value pairs and appended to
     * the resource URL as query parameters, for example:
     * <pre>
     * .../applications/applicationId/accountStoreMappings?param1=value1&param2=value2&...
     * </pre>
     * <p/>
     * This is a type-unsafe alternative to the
     * {@link #getAccountStoreMappings(AccountStoreMappingCriteria) getAccountStoreMappings(accountStoreMappingCriteria)}
     * method, and might be useful when using dynamic languages like Groovy or JRuby.  Users of compiled languages,
     * or those that like IDE-completion, might favor the type-safe method instead.
     *
     * @param queryParams the query parameters to use when performing a request to the collection.
     * @return a paginated list of the application's mapped account stores that match the specified query criteria.
     * @see #getAccountStoreMappings(AccountStoreMappingCriteria)
     * @since 0.9
     */
    AccountStoreMappingList getAccountStoreMappings(Map<String, Object> queryParams);

    /**
     * Returns a paginated list of the application's mapped Account stores that also match the specified query
     * criteria.
     * The {@link AccountStoreMappings AccountStoreMappings} utility class is available to help construct
     * the criteria DSL.  For example:
     * <pre>
     * application.getAccountStoreMappings(AccountStoreMappings.criteria()
     *     .withAccountStore()
     *     .orderByListIndex();
     * </pre>
     * or, if using static imports:
     * <pre>
     * import static com.stormpath.sdk.account.AccountStoreMappings.*;
     *
     * ...
     *
     * application.getAccountStoreMappings(criteria()
     *     .withAccountStore()
     *     .orderByListIndex();
     * </pre>
     *
     * @param criteria the criteria to use when performing a request to the collection.
     * @return a paginated list of the application's mapped account stores that match the specified query criteria.
     * @since 0.9
     */
    AccountStoreMappingList getAccountStoreMappings(AccountStoreMappingCriteria criteria);

    /**
     * Returns the {@link AccountStore} (either a {@link Group} or a
     * {@link com.stormpath.sdk.directory.Directory Directory}) used to persist
     * new accounts {@link #createAccount(com.stormpath.sdk.account.Account) created by the Application}, or
     * {@code null} if no accountStore has been designated.
     * <p/>
     * Because an Application is not an {@code AccountStore} itself, it delegates to a Group or Directory
     * when creating accounts; this method returns the AccountStore to which the Application delegates
     * new account persistence.
     * <h3>Directory or Group?</h3>
     * As both Group and Directory are sub-interfaces of {@link AccountStore}, you can determine which of the two
     * is returned by using the <a href="http://en.wikipedia.org/wiki/Visitor_pattern">Visitor design pattern</a>.  For
     * example:
     * <p/>
     * <pre>
     * AccountStore accountStore = application.getDefaultAccountStore();
     * accountStore.accept(new {@link com.stormpath.sdk.directory.AccountStoreVisitor AccountStoreVisitor}() {
     *
     *     public void visit(Directory directory) {
     *         //the accountStore is a Directory
     *     }
     *
     *     public void visit(Group group) {
     *         //the accountStore is a Group;
     *     }
     * };
     * </pre>
     * <h3>Setting the 'New Account Store'</h3>
     * You may set the defaultAccountStore by acquiring one of the Application's
     * {@link #getAccountStoreMappings() accountStoreMappings} and calling
     * {@link AccountStoreMapping#setDefaultAccountStore(boolean) setDefaultAccountStore}<code>(true)</code> or by
     * calling {@link #setDefaultAccountStore(com.stormpath.sdk.directory.AccountStore)}
     *
     * @return the {@link AccountStore} (which will be either a Group or Directory) used to persist
     *         new accounts {@link #createAccount(com.stormpath.sdk.account.Account) created by the Application}, or
     *         {@code null} if no accountStore has been designated.
     * @since 0.9
     */
    AccountStore getDefaultAccountStore();

    /**
     * Sets the {@link AccountStore} (either a {@link Group} or a
     * {@link com.stormpath.sdk.directory.Directory Directory}) used to persist
     * new accounts {@link #createAccount(com.stormpath.sdk.account.Account) created by the Application}.
     * <p/>
     * Because an Application is not an {@code AccountStore} itself, it delegates to a Group or Directory
     * when creating accounts; this method sets the AccountStore to which the Application delegates
     * new account persistence.
     * <b>Usage Notice:</b> Unlike other methods in this class that require the {@link #save()} method
     * to be called to persist changes, this is a convenience method will call the server immediately.
     * </p>
     *
     * @param accountStore the {@link AccountStore} (which will be either a Group or Directory) used to persist
     *                     new accounts {@link #createAccount(com.stormpath.sdk.account.Account) created by the
     *                     Application}
     */
    void setDefaultAccountStore(AccountStore accountStore);

    /**
     * Returns the {@link AccountStore} used to persist
     * new groups {@link #createGroup(com.stormpath.sdk.group.Group) created by the Application}, or
     * {@code null} if no accountStore has been designated. <b>Stormpath's current REST API requires this to be
     * a Directory. However, this could be a Group in the future, so do not assume it is always a
     * Directory if you want your code to be function correctly if/when this support is added.</b>  Avoid casting the
     * returned value directly to a Directory: use the Visitor pattern as explained below.
     * <p/>
     * Because an Application is not an {@code AccountStore} itself, it delegates to a Directory (or maybe a Group in
     * the future) when creating groups; this method returns the AccountStore to which the Application delegates
     * new group persistence.
     * <h3>Directory or Group?</h3>
     * As both Group and Directory are sub-interfaces of {@link AccountStore}, you can determine which of the two
     * is returned by using the <a href="http://en.wikipedia.org/wiki/Visitor_pattern">Visitor design pattern</a>.  For
     * example:
     * <p/>
     * <pre>
     * AccountStore groupStore = application.getDefaultGroupStore();
     * groupStore.accept(new {@link com.stormpath.sdk.directory.AccountStoreVisitor AccountStoreVisitor}() {
     *
     *     public void visit(Directory directory) {
     *         //groupStore is a Directory
     *     }
     *
     *     public void visit(Group group) {
     *         //groupStore is a Group;
     *     }
     * };
     * </pre>
     * Again, in practice, Stormpath's current REST API requires this to be a Directory.  However, this could be
     * a Group in the future, so do not assume it will always be a Directory if you want your code to be
     * forward compatible; use the Visitor pattern and do not cast directly to a Directory.
     * <h3>Setting the 'New Group Store'</h3>
     * You set the newGroupStore by acquiring one of the Application's
     * {@link #getAccountStoreMappings() accountStoreMappings} and calling
     * {@link AccountStoreMapping#setDefaultGroupStore(boolean) setDefaultGroupStore}<code>(true)</code> or by
     * calling {@link #setDefaultGroupStore(com.stormpath.sdk.directory.AccountStore)}.
     *
     * @return the {@link AccountStore} (which will be either a Group or Directory) used to persist
     *         new groups {@link #createGroup(com.stormpath.sdk.group.Group) created by the Application}, or
     *         {@code null} if no accountStore has been designated.
     * @since 0.9
     */
    AccountStore getDefaultGroupStore();

    /**
     * Sets the {@link AccountStore} (a {@link com.stormpath.sdk.directory.Directory Directory}) that will be used to
     * persist new groups {@link #createGroup(com.stormpath.sdk.group.Group) created by the Application}.
     * <b>Stormpath's current REST API requires this to be
     * a Directory. However, this could be a Group in the future, so do not assume it is always a
     * Directory if you want your code to be function correctly if/when this support is added.</b>
     * <p/>
     * Because an Application is not an {@code AccountStore} itself, it delegates to a Group or Directory
     * when creating groups; this method sets the AccountStore to which the Application delegates
     * new group persistence.
     * <b>Usage Notice:</b> Unlike other methods in this class that require the {@link #save()} method
     * to be called to persist changes, this is a convenience method will call the server immediately.
     * </p>
     *
     * @param accountStore the {@link AccountStore} (which will be either a Group or Directory) used to persist
     *                     new groups {@link #createGroup(com.stormpath.sdk.group.Group) created by the Application}
     */
    void setDefaultGroupStore(AccountStore accountStore);

    /**
     * Creates a new {@link AccountStoreMapping} for this Application, allowing the associated
     * {@link AccountStoreMapping#getAccountStore() accountStore} to be used as a source
     * of accounts that may login to the Application.
     * <p/>
     * <b>Usage Notice:</b> Unlike other methods in this class that require the {@link #save()} method to be called to
     * persist changes, this is a convenience method will call the server immediately.
     * <h3>Authentication Process and AccountStoreMapping Order</h3>
     * During an authentication attempt, an Application consults its mapped account stores in <em>iteration order</em>,
     * trying to find the first matching account to use for authentication.  The lower the {@code AccountStoreMapping}
     * index (closer to zero), the earlier that store is consulted during authentication.  If no matching account is
     * found in an account store, the application will move on to the next {@code AccountStore} (next highest index)
     * in the list.  This continues either a matching account is found, or until all account stores are exhausted.
     * When a matching account is found, the process is short-circuited and the discovered account will be used
     * immediately for authentication.
     * <p/>
     * When calling this method, you control where the new {@code AccountStoreMapping} will reside in the Application's
     * overall list by setting its (zero-based)
     * {@link AccountStoreMapping#setListIndex(int) listIndex} property before calling this
     * method.
     * <h4>{@code listIndex} values</h4>
     * <ul>
     * <li>negative: attempting to set a negative {@code listIndex} will cause an Error</li>
     * <li>zero: the account store mapping will be the first item in the list (and therefore consulted first
     * during the authentication process).</li>
     * <li>positive: the account store mapping will be inserted at that index.  Because list indices are zero-based,
     * the account store will be in the list at position {@code listIndex - 1}.</li>
     * </ul>
     * Any {@code listIndex} value equal to or greater than the current list size will automatically append the
     * {@code AccountStoreMapping} at the end of the list.
     * <h4>Example</h4>
     * Setting a new {@code AccountStoreMapping}'s {@code listIndex} to {@code 500} and then adding the mapping to
     * an application with an existing 3-item list will automatically save the {@code AccountStoreMapping} at the end
     * of the list and set its {@code listIndex} value to {@code 3} (items at index 0, 1, 2 were the original items,
     * the new fourth item will be at index 3).
     * <pre>
     * AccountStore directoryOrGroup = getDirectoryOrGroupYouWantToUseForLogin();
     * AccountStoreMapping mapping = client.instantiate(AccountStoreMapping.class);
     * mapping.setAccountStore(directoryOrGroup);
     * mapping.setListIndex(3); //this is zero-based, so index 3 == 4th item
     * mapping = application.createAccountStoreMapping(mapping);
     * </pre>
     * Then, when {@link #authenticateAccount(com.stormpath.sdk.authc.AuthenticationRequest) authenticating} an
     * account, this AccountStore (directory or group) will be consulted if no others before it in the list
     * found a matching account.
     * <h3>New Account Storage</h3>
     * If {@link #createAccount }
     *
     * @param mapping the new AccountStoreMapping resource to add to the Application's AccountStoreMapping list.
     * @return the newly created AccountStoreMapping instance.
     * @throws ResourceException
     * @since 0.9
     */
    AccountStoreMapping createAccountStoreMapping(AccountStoreMapping mapping) throws ResourceException;

    /**
     * Creates a new {@link AccountStoreMapping} for this Application and appends that
     * AccountStoreMapping to the end of the Application's AccountStoreMapping list, allowing the associated
     * {@link AccountStoreMapping#getAccountStore() accountStore} to be used as a source
     * of accounts that may login to the Application.
     * <p/>
     * <b>Usage Notice:</b> Unlike other methods in this class that require the {@link #save()} method to be called to
     * persist changes, this is a convenience method will call the server immediately.
     * <h3>Authentication Process and AccountStoreMapping Order</h3>
     * During an authentication attempt, an Application consults its mapped account stores in <em>iteration order</em>,
     * trying to find the first matching account to use for authentication.  The lower the {@code AccountStoreMapping}
     * index (closer to zero), the earlier that store is consulted during authentication.  If no matching account is
     * found in an account store, the application will move on to the next {@code AccountStore} (next highest index)
     * in the list.  This continues either a matching account is found, or until all account stores are exhausted.
     * When a matching account is found, the process is short-circuited and the discovered account will be used
     * immediately for authentication.
     * <p/>
     * When calling this method, you are setting the new {@code AccountStoreMapping} to the end of the Application's
     * overall list.
     * <p/>
     * NOTE: If you already know the account store where the account resides, you can
     * specify it at the time the authentication request is created (for example,
     * {@link com.stormpath.sdk.authc.UsernamePasswordRequest#UsernamePasswordRequest(String, char[],
     * com.stormpath.sdk.directory.AccountStore)}).
     * This way you will be avoiding the authentication attempt to cycle through the Application's account stores.
     * <p/>
     * <h4>Example</h4>
     * <pre>
     * AccountStore directoryOrGroup = getDirectoryOrGroupYouWantToUseForLogin();
     * AccountStoreMapping mapping = application.addAccountStore(directoryOrGroup);
     * </pre>
     * Then, when {@link #authenticateAccount(com.stormpath.sdk.authc.AuthenticationRequest) authenticating} an
     * account, this AccountStore (directory or group) will be consulted if no others before it in the list
     * found a matching account.
     *
     * @param accountStore the new AccountStore resource to add to the Application's AccountStoreMapping list.
     * @return the newly created AccountStoreMapping instance.
     * @throws ResourceException
     * @since 0.9
     */
    AccountStoreMapping addAccountStore(AccountStore accountStore) throws ResourceException;

    /**
     * Gets an {@link ApiKey}, by its id, that belongs to an {@link Account} that has access to this application by a
     * mapped account store.
     * <p/>
     *
     * @param id the id of the {@link ApiKey} to be retrieved.
     * @return an {@link ApiKey}, by its id, that belongs to an {@link Account} that has access to this application by
     *         a
     *         mapped account store.
     * @throws ResourceException        when the ApiKey does not belong to the Account or the ApiKey does not exist.
     * @throws IllegalArgumentException if the {@code id} argument is null or empty.
     * @since 1.0.RC
     */
    ApiKey getApiKey(String id) throws ResourceException, IllegalArgumentException;

    /**
     * Gets an {@link ApiKey}, by its id, that belongs to an {@link Account} that has access to this application by a
     * mapped account store.
     * <p/>
     * A call to this method ensures that the returned {@link ApiKey} response reflects the specified {@link
     * ApiKeyOptions}.
     * </p>
     *
     * @param id      the id of the {@link ApiKey} to be retrieved.
     * @param options the {@link ApiKeyOptions} to use to customize the ApiKey resource upon retrieval.
     * @return an {@link ApiKey}, by its id, that belongs to an {@link Account} that has access to this application by
     *         a
     *         mapped account store
     *         with the specified {@link ApiKeyOptions}.
     * @throws ResourceException        when the ApiKey does not belong to the Account or the ApiKey does not exist.
     * @throws IllegalArgumentException if the {@code id} argument is null or empty, or if the {@code options} argument
     *                                  is null..
     * @since 1.0.RC
     */
    ApiKey getApiKey(String id, ApiKeyOptions options) throws ResourceException, IllegalArgumentException;

    /**
     * Authenticates an HTTP request submitted to your application's API, returning a result that reflects the
     * successfully authenticated {@link Account} that made the request and the {@link ApiKey} used to authenticate
     * the request.  Throws a {@link ResourceException} if the request cannot be authenticated.
     * <p>
     * This method will automatically authenticate <em>both</em> HTTP Basic and OAuth 2 requests.  However, if you
     * require more specific or customized OAuth request processing, use the
     * {@link #authenticateOauthRequest(Object)} method instead; that method allows you to customize how an OAuth request
     * is processed.  For example, you will likely want to call {@link #authenticateOauthRequest(Object)} for requests
     * directed to your application's specific OAuth 2 token and authorization urls (often referenced as
     * {@code /oauth2/token} and {@code /oauth2/authorize} in OAuth 2 documentation).
     * </p>
     *
     * <h3>Servlet Environment Example</h3>
     * <p>For example, if running in a Servlet environment:
     * <pre>
     * //assume a request to, say, https://api.mycompany.com/foo:
     *
     * public void onApiRequest(HttpServletRequest request, HttpServletResponse response) {
     *
     *    Application application = client.getResource(myApplicationRestUrl, Application.class);
     *
     *    ApiAuthenticationResult result = application.authenticateApiRequest(request).execute();
     *
     *    Account account = result.getAccount();
     *
     *    // Check to see that account is allowed to make this request or not before processing
     *    // the request.  For example, by checking the account's {@link com.stormpath.sdk.account.Account#getGroups() groups} or any of your own
     *    // application-specific permissions that might exist in the group's or account's {@link com.stormpath.sdk.account.Account#getCustomData() customData}.
     *    assertAuthorized(account); //implement the 'assertAuthorized' method yourself.
     *
     *    //process request here
     * }
     * </pre>
     * Depending on your application architecture, the above logic might be better suited in a Servlet Filter so your
     * Servlets or MVC Controllers don't need to be 'aware' of OAuth logic.
     * </p>
     *
     * <h3>Non-Servlet Environment Example</h3>
     * <p>If your application does not run in a Servlet environment - for example, maybe you use a custom HTTP
     * framework, or Netty, or Play!, you can use the {@link com.stormpath.sdk.http.HttpRequestBuilder HttpRequestBuilder}
     * to represent your framework-specific HTTP request object into a format the Stormpath SDK understands.  For
     * example:</p>
     * <pre>
     * //assume a request to, say, https://api.mycompany.com/foo:
     *
     * public void onApiRequest(MyFrameworkHttpRequest request) {
     *
     *    Application application = client.getResource(myApplicationRestUrl, Application.class);
     *
     *    <b>// Convert the framework-specific HTTP Request into a format the Stormpath SDK understands:
     *    {@link com.stormpath.sdk.http.HttpRequest HttpRequest} request = {@link com.stormpath.sdk.http.HttpRequests HttpRequests}.method(frameworkSpecificRequest.getMethod())
     *        .headers(frameworkSpecificRequest.getHeaders())
     *        .queryParameters(frameworkSpecificRequest.getQueryParameters())
     *        .build();</b>
     *
     *    ApiAuthenticationResult result = application.authenticateApiRequest(request).execute();
     *
     *    Account account = result.getAccount();
     *
     *    // Check to see that account is allowed to make this request or not before processing
     *    // the request.  For example, by checking the account's {@link com.stormpath.sdk.account.Account#getGroups() groups} or any of your own
     *    // application-specific permissions that might exist in the group's or account's {@link com.stormpath.sdk.account.Account#getCustomData() customData}.
     *    assertAuthorized(account); //implement the 'assertAuthorized' method yourself.
     *
     *    //process request here
     * }
     * </pre>
     *
     * <h3>OAuth 2 Example</h3>
     * <p>The above examples are generic - they assume either HTTP Basic or OAuth 2 authentication, and do not
     * distinguish between the two.  This is totally fine if that is suitable for your application.</p>
     *
     * <p>However, OAuth 2 also has the notion of <em>scopes</em>, also known as application-specific permissions.  If
     * the request is an OAuth 2 request, and you have {@link #authenticateOauthRequest(Object) previously assigned
     * scopes to OAuth tokens} you can check those scopes during an API request to control access.</p>
     * <p>So how do we do that?  How do we know if a request was a regular HTTP Basic request or an OAuth 2 request?
     * We use an {@link com.stormpath.sdk.authc.AuthenticationResultVisitor AuthenticationResultVisitor}.  This will
     * allow us - in a compile-time/type-safe way to react to whatever is returned by the authenticate method.  For
     * example:</p>
     *
     * <pre>
     * //assume a request to, say, https://api.mycompany.com/foo:
     *
     * public void onApiRequest(HttpServletRequest /&#42; or your framework-specific request - see above &#42;/ request) {
     *
     *    Application application = client.getResource(myApplicationRestUrl, Application.class);
     *
     *    ApiAuthenticationResult result = application.authenticateApiRequest(request).execute();
     *
     *    final Set&lt;String&gt; scope = new LinkedHashSet&lt;String&gt;;
     *
     *    result.accept(new {@link com.stormpath.sdk.authc.AuthenticationResultVisitor AuthenticationResultVisitor}() {
     *
     *        &#64;Override
     *        public void visit(ApiAuthenticationResult result) {
     *            //the request was a normal HTTP Basic request
     *        }
     *
     *        &#64;Override
     *        public void visit(OauthAuthenticationResult result) {
     *            //the request was authenticated using OAuth
     *            //ensure we can use the scopes for access control checks after this visitor returns:
     *            scope.addAll(result.getScope());
     *        }
     *        ...
     *    });
     *
     *    Account account = result.getAccount();
     *
     *    // Check to see that account is allowed to make this request or not before processing the request:
     *    // check the <b>scope</b> here for any permissions that are required for this API call.  You can also check
     *    // the account's {@link com.stormpath.sdk.account.Account#getGroups() groups} or any of your own
     *    // application-specific permissions that might exist in the group's or account's {@link com.stormpath.sdk.account.Account#getCustomData() customData}.
     *
     *    //process request here
     * }
     * </pre>
     *
     * <h4>Non Servlet Environments</h4>
     *
     * <p>If your application does not run in a Servlet environment - for example, maybe you use a custom HTTP
     * framework, or Netty, or Play!, you can use the {@link com.stormpath.sdk.http.HttpRequestBuilder
     * HttpRequestBuilder} to represent your framework-specific HTTP request object into a format the Stormpath SDK
     * understands.  You can then use example:</p>
     * <pre>
     * ...
     * <b>// Convert the framework-specific HTTP Request into a format the Stormpath SDK understands:
     *    {@link com.stormpath.sdk.http.HttpRequest HttpRequest} request = {@link com.stormpath.sdk.http.HttpRequests HttpRequests}.method(frameworkSpecificRequest.getMethod())
     *        .headers(frameworkSpecificRequest.getHeaders())
     *        .queryParameters(frameworkSpecificRequest.getQueryParameters())
     *        .build();</b>
     *
     *    ApiAuthenticationResult result = application.authenticateApiRequest(request).execute();
     * ...
     * </pre>
     *
     * @param httpRequest either a <a href="http://docs.oracle.com/javaee/7/api/javax/servlet/ServletRequest.html">
     *                    {@code javax.servlet.http.HttpServletRequest}</a> instance (if your app runs in a
     *                    Servlet container) or a manually-constructed {@link com.stormpath.sdk.http.HttpRequest}
     *                    instance if it does not.  An argument not of either type will throw an IllegalArgumentException.
     * @return an {@link ApiAuthenticationResult} that represents the result of the authentication attempt.
     * @throws IllegalArgumentException if the method argument is null or is not either a either a
     *                                  <a href="http://docs.oracle.com/javaee/7/api/javax/servlet/ServletRequest.html">
     *                                  {@code javax.servlet.http.HttpServletRequest}</a> or
     *                                  {@link com.stormpath.sdk.http.HttpRequest} instance.
     * @throws ResourceException if unable to authenticate the request
     * @see Application#authenticateOauthRequest(Object)
     * @since 1.0.RC
     */
    ApiAuthenticationResult authenticateApiRequest(Object httpRequest) throws IllegalArgumentException, ResourceException;

    /**
     * Authenticates an OAuth-based HTTP request submitted to your application's API, returning a result that
     * reflects the successfully authenticated {@link Account} that made the request and the {@link ApiKey} used to
     * authenticate the request.  Throws a {@link ResourceException} if the request cannot be authenticated.
     *
     * <p>This method is only useful if you know for sure the HTTP request is an Oauth-based request, and:
     *
     * <ul>
     *     <li>
     *     The request is authenticating with an Access Token and you want to explicitly control the
     *     locations in the request where you allow the access token to exist.  If you're comfortable with the default
     *     behavior of inspecting the headers and request body (and not request params, as they can be seen as a less
     *     secure way of authentication), you do not need to call this method, and should call the
     *     {@link #authenticateApiRequest(Object)} method instead.
     *     </li>
     *     <li>
     *     <p>The HTTP request is an OAuth Client Credentials Grant Type request whereby the client is explicitly
     *     asking for a new Access Token <em>and</em> you want to control the returned token's OAuth scope and/or
     *     time-to-live (TTL).</p>
     *     <p>This almost always is the case when the client is interacting with your
     *     OAuth token endpoint, for example, a URI like {@code /oauth2/tokens}.  If the request is a normal OAuth
     *     request and this or the above condition does not apply to you, you do not need to call this method, and
     *     should call the {@link #authenticateApiRequest(Object)} method instead.</p>
     *     </li>
     * </ul>
     * <p>Again, if either of these two scenarios above does not apply to your use case, do not call this method; call
     * the {@link #authenticateApiRequest(Object)} method instead.</p>
     *
     * <p>Next, we'll cover these 2 scenarios.</p>
     *
     * <h3>Scenario 1: OAuth (Bearer) Access Token Allowed Locations</h3>
     *
     * <p>By default, this method and {@link #authenticateApiRequest(Object)} will authenticate an OAuth request
     * that presents its (bearer) Access Token in two of three locations in the request:
     * <ol>
     *     <li>
     *         The request's {@code Authorization} header, per the
     *         <a href="http://tools.ietf.org/html/rfc6750#section-2.1">OAuth 2 Bearer Token specification, Section
     *         2.1</a>.
     *     </li>
     *     <li>
     *         The request {@code application/x-www-form-urlencoded} body as a {@code access_token} parameter, per the
     *         <a href="http://tools.ietf.org/html/rfc6750#section-2.2">OAuth 2 Bearer Token specification, Section
     *         2.2</a>
     *     </li>
     * </ol>
     * </p>
     * <p>
     * Although checking a request {@code access_token} query parameter, per the
     * <a href="http://tools.ietf.org/html/rfc6750#section-2.3">OAuth 2 Bearer Token specification, Section 2.3</a> is
     * also supported, query parameters are <em>NOT</em> inspected by default.  Using request parameters for
     * authentication is often seen as a potential security risk and generally discouraged.  That being said, if you
     * need to support this location, perhaps because you need to support a legacy client, you can enable this
     * location explicitly if desired, for example:
     * <pre>
     * import static com.stormpath.sdk.oauth.RequestLocation.*;
     *
     * OAuthAuthenticationResult result = application.authenticateOauthRequest(httpRequest)
     *     <b>{@link OauthRequestAuthenticator#inLocation(com.stormpath.sdk.oauth.RequestLocation...) .inLocation(}{@link com.stormpath.sdk.oauth.RequestLocation#HEADER HEADER}, {@link com.stormpath.sdk.oauth.RequestLocation#BODY BODY}, {@link com.stormpath.sdk.oauth.RequestLocation#QUERY_PARAM QUERY_PARAM})</b>
     *     .execute();
     * </pre>
     * </p>
     *
     * <p>The above code example implies that you will tell developers which options they
     * may use (and may not use) when configuring their OAuth client to communicate with your API.</p>
     *
     * <h3>Scenario 2: Creating OAuth Access Tokens</h3>
     *
     * <p>If the HTTP request is sent to your OAuth token creation endpoint, for example, {@code /oauth2/token} you
     * will need to call this method, and the Stormpath SDK will automatically create an Access Token for you.  After
     * it is created, you must send the token to the client in the HTTP response.  For example:
     *
     * <pre>
     * //assume a POST request to, say, https://api.mycompany.com/oauth/token:
     *
     * public void processOauthTokenRequest(HttpServletRequest request, HttpServletResponse response) {
     *
     *    Application application = client.getResource(myApplicationRestUrl, Application.class);
     *
     *    AccessTokenResult result = (AccessTokenResult) application.authenticateOauthRequest(request).execute();
     *
     *    <b>TokenResponse token = result.getTokenResponse();
     *
     *    response.setStatus(HttpServletResponse.SC_OK);
     *    response.setContentType("application/json");
     *    response.getWriter().print(token.toJson());</b>
     *
     *    response.getWriter().flush();
     * }
     * </pre>
     * </p>
     *
     * <p>As you can see, {@link com.stormpath.sdk.oauth.TokenResponse#toJson() tokenResponse.toJson()} method
     * will return a JSON string to populate the response body - it is not strictly
     * necessary to read individual properties on the {@code TokenResponse} instance.</p>
     *
     * <h4>Non Servlet Environments</h4>
     *
     * <p>If your application does not run in a Servlet environment - for example, maybe you use a custom HTTP
     * framework, or Netty, or Play!, you can use the {@link com.stormpath.sdk.http.HttpRequestBuilder
     * HttpRequestBuilder} to represent your framework-specific HTTP request object as a type the Stormpath SDK
     * understands.  For example:</p>
     * <pre>
     * ...
     * <b>// Convert the framework-specific HTTP Request into a request type the Stormpath SDK understands:
     *    {@link com.stormpath.sdk.http.HttpRequest HttpRequest} request = {@link com.stormpath.sdk.http.HttpRequests HttpRequests}.method(frameworkSpecificRequest.getMethod())
     *        .headers(frameworkSpecificRequest.getHeaders())
     *        .queryParameters(frameworkSpecificRequest.getQueryParameters())
     *        .build();</b>
     *
     *    ApiAuthenticationResult result = application.authenticateOauthRequest(request).execute();
     * ...
     * </pre>
     *
     * <h4>Customizing the OAuth Access Token Time-To-Live (TTL)</h4>
     *
     * <p>By default, this SDK creates Access Tokens that are valid for 3600 seconds (1 hour).  If you want to change
     * this value, you will need to invoke the {@code withTtl} method on the returned executor and specify your desired
     * TTL.  For example:
     *
     * <pre>
     * //assume a POST request to, say, https://api.mycompany.com/oauth/token:
     *
     * public void processOauthTokenRequest(HttpServletRequest request, HttpServletResponse response) {
     *
     *    Application application = client.getResource(myApplicationRestUrl, Application.class);
     *
     *    <b>int desiredTimeoutSeconds = 3600; //change to your preferred value</b>
     *
     *    AccessTokenResult result = (AccessTokenResult)application
     *        .authenticateOauthRequest(request)
     *        <b>.withTtl(desiredTimeoutSeconds)</b>
     *        .execute();
     *
     *    TokenResponse token = result.getTokenResponse();
     *
     *    response.setStatus(HttpServletResponse.SC_OK);
     *    response.setContentType("application/json");
     *    response.getWriter().print(token.toJson());
     *
     *    response.getWriter().flush();
     * }
     * </pre>
     * </p>
     *
     * <h4>Customizing the OAuth Access Token Scope</h4>
     *
     * <p>As an Authorization protocol, OAuth allows you to attach <em>scope</em>, aka application-specific
     * <em>permissions</em> to an Access Token when it is created.  You can check this scope on
     * {@link #authenticateApiRequest(Object) later requests} and make authorization decisions to allow or deny the API
     * request based on the granted scope.</p>
     *
     * <p>When an access token is created, you can specify your application's own custom scope by calling the
     * {@code withScope} method on the returned executor.  For example:
     *
     * <pre>
     * //assume a POST request to, say, https://api.mycompany.com/oauth/token:
     *
     * public void processOauthTokenRequest(HttpServletRequest request, HttpServletResponse response) {
     *
     *    Application application = client.getResource(myApplicationRestUrl, Application.class);
     *
     *    int desiredTimeoutSeconds = 3600; //change to your preferred value
     *
     *    <b>ScopeFactory scopeFactory = getScopeFactory(); //get your ScopeFactory implementation from your app config</b>
     *
     *    AccessTokenResult result = (AccessTokenResult)application
     *        .authenticateOauthRequest(request)
     *        .withTtl(desiredTimeoutSeconds)
     *        <b>.withScopeFactory(scopeFactory)</b>
     *        .execute();
     *
     *    TokenResponse token = result.getTokenResponse();
     *
     *    response.setStatus(HttpServletResponse.SC_OK);
     *    response.setContentType("application/json");
     *    response.getWriter().print(token.toJson());
     *
     *    response.getWriter().flush();
     * }
     * </pre>
     * </p>
     *
     * <p>Your {@link com.stormpath.sdk.oauth.ScopeFactory ScopeFactory} implementation can inspect the
     * 1) successfully authenticated API client Account and 2) the client's <em>requested</em> scope.  Your
     * implementation returns the <em>actual</em> scope that you want granted to the Access Token (which may or may not
     * be different than the requested scope based on your requirements).</p>
     *
     * @param httpRequest either an {@code javax.servlet.http.HttpServletRequest} instance (if your app runs in a
     *                    Servlet container or a manually-constructed {@link com.stormpath.sdk.http.HttpRequest}
     *                    instance if it does not.
     * @return a new {@link com.stormpath.sdk.oauth.OauthRequestAuthenticator} that acts as a builder to allow you
     *         to customize request processing behavior
     * @throws IllegalArgumentException if the method argument is null or is not either a either a
     *                                  <a href="http://docs.oracle.com/javaee/7/api/javax/servlet/ServletRequest.html">
     *                                  {@code javax.servlet.http.HttpServletRequest}</a> or
     *                                  {@link com.stormpath.sdk.http.HttpRequest} instance.
     * @see Application#authenticateApiRequest(Object)
     * @since 1.0.RC
     */
    OauthRequestAuthenticator authenticateOauthRequest(Object httpRequest) throws IllegalArgumentException;

    /**
     * Creates a new {@link IdSiteUrlBuilder} that allows you to build a URL you can use to redirect your
     * application users to a hosted login/registration/forgot-password site - what Stormpath
     * calls an 'Identity Site' (or 'ID Site' for short) - for performing common user identity functionality.  When
     * the user is done (logging in, registering, etc), they will be redirected back to a {@code callbackUri} of
     * your choice.
     *
     * <p>This method is a complement to the {@link #newIdSiteCallbackHandler(Object)} method: you use this
     * {@code newIdSiteUrlBuilder} method to send the end-user to your ID Site.  When the end-user is finished on the ID
     * Site and they are returned to your application, you use the {@link #newIdSiteCallbackHandler(Object)} method to
     * process the result.</p>
     *
     * <h5>Example</h5>
     *
     * <p>Let's assume your application's end-users use a web browser to visit your web application at
     * {@code https://awesomeapp.com}.  When they login, you want to send them to something like
     * {@code https://my.awesomeapp.com} or {@code https://id.awesomeapp.com} so you don't have to build all the
     * login, registration, and forgot password screens from scratch.</p>
     *
     * <p>When your end-user clicks a 'login' link, you would redirect them to your ID Site.  That link click request
     * might be handled as follows:</p>
     *
     * <pre>
     * public void onLoginLinkClick(HttpServletRequest request, HttpServletResponse response) {
     *
     *    Application application = client.getResource(myApplicationRestUrl, Application.class);
     *
     *    //this is the <b>fully qualified</b> URL that your end-user should return to after they are finished at the
     *    // ID Site.  It is usually a URL in your web application, for example: https://awesomeapp.com/id
     *    // For security reasons, <b>the callbackUri must equal a registered URI in the Stormpath Administration console</b>
     *    String callbackUri = "https://awesomeapp.com/id";
     *
     *    String redirectUrl = <b>application.newIdSiteUrlBuilder().{@link IdSiteUrlBuilder#setCallbackUri(String)
     * setCallbackUri}(callbackUri).build()</b>;
     *
     *    response.setHeader("Cache-Control", "no-store, no-cache, must-revalidate");
     *    response.addHeader("Cache-Control", "post-check=0, pre-check=0");
     *    response.setHeader("Pragma", "no-cache");
     *
     *    //send a 302 redirect to your ID Site.  When they're done, they will return to your callbackUri:
     *    response.sendRedirect(redirectUrl);
     * }
     * </pre>
     *
     * <p>When the end-user is done using your ID Site, they will be redirected back to your specified
     * {@code callbackUri}.  <b>Requests submitted to your {@code callbackUri} should be handled via the
     * {@link #newIdSiteCallbackHandler(Object)} method.</b></p>
     *
     *
     *
     * @return a new {@link IdSiteUrlBuilder} that allows you to build a URL you can use to redirect your
     *         application users to a hosted login/registration/forgot-password 'ID Site'.
     * @see IdSiteUrlBuilder#setCallbackUri(String)
     * @see IdSiteUrlBuilder#setPath(String)
     * @see IdSiteUrlBuilder#setState(String)
     * @since 1.0.RC2
     */
    IdSiteUrlBuilder newIdSiteUrlBuilder();

    /**
     * Creates a new {@link IdSiteCallbackHandler} used to handle HTTP replies from your ID Site to your
     * application's {@code callbackUri}, as described in the {@link #newIdSiteUrlBuilder()} method.
     *
     * <p><b>This method should be called when processing an HTTP request sent by the ID Site to the
     * {@code callbackUri} specified via the {@link #newIdSiteUrlBuilder()} method.</b></p>
     *
     * <h5>Example</h5>
     *
     * <p>Assume that you previously {@link #newIdSiteUrlBuilder()}, built the URL, and redirected your end-user to
     * that URL.  When the end-user is finished interacting with your ID Site, they will be redirected back to the
     * {@code callbackUri} you specified when constructing the URL.  You would call this method when processing the
     * request to that {@code callbackUri}.</p>
     *
     * <p>For example, assume your callbackUri is {@code https://awesomeapp.com/id} and you process requests to that
     * URI with a (sample) {@code onIdSiteCallback} method below:</p>
     *
     * <pre>
     * public void onIdSiteCallback(HttpServletRequest request, HttpServletResponse response) {
     *
     *    Application application = client.getResource(myApplicationRestUrl, Application.class);
     *
     *    <b>AccountResult result = application.newIdSiteCallbackHandler(request).getAccountResult();</b>
     *
     *    //get the account that signed-up or logged in successfully:
     *    Account account = result.getAccount();
     *
     *    //do whatever you want with the returned account :)
     *
     *    // result.isNewAccount() == true for a newly registered user
     *    // result.isNewAccount() == false for an existing user that logged in
     *
     *    // When you're done, you might want to redirect the end-user to a welcome page or
     *    // a 'my account' page, for example:
     *    response.sendRedirect("/myaccount");
     * }
     * </pre>
     *
     * <h5>Servlet Container or No Servlet Container?</h5>
     *
     * <p>This method will accept either a {@code javax.servlet.http.HttpServletRequest} instance if your app is running
     * in a Servlet container, or a manually-constructed {@link com.stormpath.sdk.http.HttpRequest} instance if it is
     * not.  See the {@link com.stormpath.sdk.http.HttpRequests} helper class to help build the request object if you
     * are running in a non-servlet environment.</p>
     *
     * @param httpRequest either an {@code javax.servlet.http.HttpServletRequest} instance (if your app runs in a
     *                    Servlet container) or a manually-constructed {@link com.stormpath.sdk.http.HttpRequest}
     *                    instance if it does not.
     * @return an {@link IdSiteCallbackHandler} that allows you customize how the {@code httpRequest} will be handled.
     * @throws IllegalArgumentException if the method argument is null or is not either a either a
     *                                  <a href="http://docs.oracle.com/javaee/7/api/javax/servlet/ServletRequest.html">
     *                                  {@code javax.servlet.http.HttpServletRequest}</a> or
     *                                  {@link com.stormpath.sdk.http.HttpRequest} instance.
     * @see #newIdSiteUrlBuilder()
     * @see com.stormpath.sdk.http.HttpRequests
     * @see com.stormpath.sdk.idsite.IdSiteCallbackHandler
     * @see com.stormpath.sdk.idsite.IdSiteCallbackHandler#getAccountResult()
     *
     * @since 1.0.RC2
     */
    IdSiteCallbackHandler newIdSiteCallbackHandler(Object httpRequest);

<<<<<<< HEAD
=======
    /**
     * Convenience method to add a a new {@link AccountStore} to this application.
     * <p/>
     * The given String can be either an 'href' or a 'name' of a {@link Directory} or a {@link Group} belonging to the current Tenant.
     * <p/>
     * If the provided value is an 'href', this method will get the proper Resource and add it as a new AccountStore in this
     * Application without much effort. However, if the provided value is not an 'href', it will be considered as a 'name'. In this case,
     * this method will search for both a Directory and a Group whose names equal the provided <code>hrefOrName</code>. If only
     * one resource exists (either a Directory or a Group), then it will be added as a new AccountStore in this Application. However,
     * if there are two resources (a Directory and a Group) matching that name, a {@link com.stormpath.sdk.resource.ResourceException ResourceException}
     * will be thrown.
     * <p/>
     * At the end of this process, if a single matching resource is found, this method will then delegate the actual {@link AccountStoreMapping}
     * creation to the {@link #addAccountStore(AccountStore)} method in order to fulfill its task.
     * </p>
     * Example providing an href:
     * <p/>
     * <pre>
     *      AccountStoreMapping accountStoreMapping = application.addAccountStore("https://api.stormpath.com/v1/groups/2rwq022yMt4u2DwKLfzriP");
     * </pre>
     * Example providing a name:
     * <p/>
     * <pre>
     *      AccountStoreMapping accountStoreMapping = application.addAccountStore("Foo Name");
     * </pre>
     * <b>USAGE NOTE 1:</b> When using 'names' this method is not efficient as it will search for both Directories and Groups within this Tenant
     * for a matching name. In order to do so, some looping takes place at the client side: groups exist within directories, therefore we need
     * to loop through every existing directory in order to find the required Group. In contrast, providing the Group's 'href' is much more
     * efficient as no actual search operation needs to be carried out.
     * <p/>
     * <b>USAGE NOTE 2:</b> Unlike other methods in this class that require the {@link #save()} method to be called to
     * persist changes, this is a convenience method and will call the server immediately.
     *
     * @param hrefOrName either the 'href' or the 'name' of the desired Directory or Group.
     * @return the {@link AccountStoreMapping} created after finding the actual resource described by <code>hrefOrName</code>. It returns
     * <code>null</code> if there is no group or directory matching the href or name given.
     * @throws ResourceException if the resource already exists as an account store in this application.
     * @throws IllegalArgumentException if the given hrefOrName matches more than one resource in the current Tenant.
     * @see #addAccountStore(com.stormpath.sdk.directory.DirectoryCriteria)
     * @see #addAccountStore(com.stormpath.sdk.group.GroupCriteria)
     * @since 1.0.RC3
     */
    AccountStoreMapping addAccountStore(String hrefOrName);

    /**
     * Convenience method to add a new {@link Directory} as an {@link AccountStore} to this application.
     * <p/>
     * The provided {@link DirectoryCriteria} must match a single {@link Directory} in the current Tenant. If more than one
     * Directory matches the criteria, an {@link IllegalArgumentException} will be thrown. If no Directory matches the criteria,
     * this method will return <code>null</code>.
     * <p/>
     * When a single Directory is found, this method will then delegate the actual {@link AccountStoreMapping} creation
     * to the {@link #addAccountStore(AccountStore)} method in order to fulfill its task.
     * </p>
     * Example:
     * <p/>
     * <pre>
     *      DirectoryCriteria criteria = Directories.criteria().add(Directories.name().eqIgnoreCase("Foo Dir Name"));
     *      AccountStoreMapping accountStoreMapping = application.addAccountStore(criteria);
     * </pre>
     * <p/>
     * <b>USAGE NOTE 1:</b> Unlike other methods in this class that require the {@link #save()} method to be called to
     * persist changes, this is a convenience method and will call the server immediately.
     *
     * @param criteria to search for the desired {@link Directory} to be added as an {@link AccountStore}.
     * @return the {@link AccountStoreMapping} created after finding the actual resource matching the criteria. It returns
     * <code>null</code> if there is no Directory matching the criteria.
     * @throws ResourceException if the found {@link Directory} already exists as an account store in this application.
     * @throws IllegalArgumentException if the criteria matches more than one Group in the current Tenant.
     * @since 1.0.RC3
     */
    AccountStoreMapping addAccountStore(DirectoryCriteria criteria);

    /**
     * Convenience method to add a new {@link Group} as an {@link AccountStore} to this application.
     * <p/>
     * The provided {@link GroupCriteria} must match a single {@link Group} in the current Tenant. If more than one
     * Group matches the criteria, an {@link IllegalArgumentException} will be thrown. If no Group matches the criteria,
     * this method will return <code>null</code>.
     * <p/>
     * When a single Group is found, this method will then delegate the actual {@link AccountStoreMapping} creation
     * to the {@link #addAccountStore(AccountStore)} method in order to fulfill its task.
     * </p>
     * Example:
     * <p/>
     * <pre>
     *      GroupCriteria criteria = Groups.criteria().add(Groups.name().containsIgnoreCase("Foo Group Name"));
     *      AccountStoreMapping accountStoreMapping = application.addAccountStore(criteria);
     * </pre>
     * <p/>
     * <b>USAGE NOTE 1:</b> This method is not efficient as it will search for every Group within every Directory of this Tenant.
     * In order to do so, some looping takes place at the client side: groups exist within directories, therefore we need to loop through every
     * existing directory in order to find the required group. In contrast, if the Group's 'href' is already known, we suggest using
     * {@link #addAccountStore(String)} with the Group's 'href' since it is a more efficient mechanism where no actual search
     * needs to be carried out.
     * <p/>
     * <b>USAGE NOTE 2:</b> Unlike other methods in this class that require the {@link #save()} method to be called to
     * persist changes, this is a convenience method and will call the server immediately.
     *
     * @param criteria to search for the desired {@link Group} to be added as an {@link AccountStore}.
     * @return the {@link AccountStoreMapping} created after finding the actual resource matching the criteria. It returns
     * <code>null</code> if there is no Group matching the criteria.
     * @throws ResourceException if the found {@link Group} already exists as an account store in this application.
     * @throws IllegalArgumentException if the criteria matches more than one Group in the current Tenant.
     * @see #addAccountStore(String)
     * @since 1.0.RC3
     */
    AccountStoreMapping addAccountStore(GroupCriteria criteria);

>>>>>>> acc7a1ac
}<|MERGE_RESOLUTION|>--- conflicted
+++ resolved
@@ -1289,8 +1289,6 @@
      */
     IdSiteCallbackHandler newIdSiteCallbackHandler(Object httpRequest);
 
-<<<<<<< HEAD
-=======
     /**
      * Convenience method to add a a new {@link AccountStore} to this application.
      * <p/>
@@ -1400,5 +1398,4 @@
      */
     AccountStoreMapping addAccountStore(GroupCriteria criteria);
 
->>>>>>> acc7a1ac
 }